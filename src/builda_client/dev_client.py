--- conflicted
+++ resolved
@@ -184,11 +184,7 @@
         nuts_code: str = "",
         building_type: str | None = "",
         geom: Optional[Polygon] = None,
-<<<<<<< HEAD
-        exclude_irrelevant=False,
-=======
         exclude_irrelevant: bool = False,
->>>>>>> fcf611bb
     ) -> list[BuildingBase]:
         """Gets buildings with reduced parameter set within the specified NUTS region
         that fall into the provided type category.
@@ -1196,11 +1192,7 @@
         """[REQUIRES AUTHENTICATION] Posts the building size class data to the database.
 
         Args:
-<<<<<<< HEAD
-            size_class_infos (list[BuildingClassInfo]): The building size class data to post.
-=======
             size_class_infos (list[SizeClassInfo]): The building size class data to post.
->>>>>>> fcf611bb
 
         Raises:
             MissingCredentialsException: If no API token exists. This is probably the case because username and password were not specified when initializing the client.
@@ -1214,11 +1206,7 @@
                 "This endpoint is private. You need to provide username and password when initializing the client."
             )
 
-<<<<<<< HEAD
-        url: str = f"""{self.base_url}{self.size_class_URL}"""
-=======
         url: str = f"""{self.base_url}{self.BUILDING_CLASS_URL}"""
->>>>>>> fcf611bb
         size_class_json = json.dumps(size_class_infos, cls=EnhancedJSONEncoder)
         try:
             response: requests.Response = requests.post(
