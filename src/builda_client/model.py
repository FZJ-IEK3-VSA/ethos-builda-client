--- conflicted
+++ resolved
@@ -1,7 +1,11 @@
 import dataclasses
 import json
-<<<<<<< HEAD
+from dataclasses import dataclass
 from typing import Dict, Optional
+from uuid import UUID
+
+from shapely.geometry import MultiPolygon, Point, Polygon
+, Optional
 from uuid import UUID
 from shapely.geometry import Polygon, MultiPolygon
 
@@ -18,22 +22,9 @@
 
 @dataclass
 class Building:
-    id: UUID
-    footprint: MultiPolygon # TODO Polygon
-=======
-from dataclasses import dataclass
-from typing import Dict, Optional
-from uuid import UUID
-
-from shapely.geometry import MultiPolygon, Point, Polygon
-
-
-@dataclass
-class Building:
     id: str
     footprint: MultiPolygon
     centroid: Point
->>>>>>> 910a5ec9
     area: float
     height: float
     type: str
@@ -68,11 +59,7 @@
     nuts2: str
     nuts1: str
     nuts0: str
-<<<<<<< HEAD
-    building_id: UUID | None = None
-=======
     building_id: Optional[UUID] = None
->>>>>>> 910a5ec9
 
 @dataclass
 class Info:
@@ -155,7 +142,6 @@
     residential: SectorEnergyConsumptionStatistics
 
 class EnhancedJSONEncoder(json.JSONEncoder):
-<<<<<<< HEAD
     def default(self, o):
         if isinstance(o, UUID):
             return o.hex
@@ -163,12 +149,4 @@
             return str(o)
         if dataclasses.is_dataclass(o):
             return dataclasses.asdict(o)
-        return super().default(o)
-=======
-        def default(self, o):
-            if isinstance(o, Polygon) or isinstance(o, MultiPolygon):
-                return str(o)
-            if dataclasses.is_dataclass(o):
-                return dataclasses.asdict(o)
-            return super().default(o)
->>>>>>> 910a5ec9
+        return super().default(o)