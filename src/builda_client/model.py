--- conflicted
+++ resolved
@@ -48,6 +48,7 @@
     cooking_commodity: str
     construction_year: int
     building_class: str
+    refurbishment_state: str
 
 
 @dataclass
@@ -85,7 +86,6 @@
     pv_generation: float
 
 
-<<<<<<< HEAD
 @dataclass
 class BuildingHeatDemandCharacteristics:
     id: UUID
@@ -95,8 +95,6 @@
     building_class: str
 
 
-=======
->>>>>>> 11628c0e
 @dataclass
 class NutsRegion:
     code: str
@@ -200,16 +198,17 @@
 
 
 @dataclass
-<<<<<<< HEAD
-class RefurbishmentStateInfo(Info):
-=======
 class ConstructionYearInfo(Info):
     value: int
 
 
 @dataclass
 class BuildingClassInfo(Info):
->>>>>>> 11628c0e
+    value: str
+
+
+@dataclass
+class RefurbishmentStateInfo(Info):
     value: str
 
 
@@ -234,8 +233,6 @@
     building_count: int
 
 
-<<<<<<< HEAD
-=======
 @dataclass
 class BuildingClassStatistics(Statistics):
     sum_sfh_building_class: str
@@ -252,7 +249,6 @@
     avg_construction_year_mixed: int
 
 
->>>>>>> 11628c0e
 @dataclass
 class FootprintAreaStatistics(Statistics):
     sum_footprint_area_total: float
@@ -268,15 +264,6 @@
 
 
 @dataclass
-<<<<<<< HEAD
-class RefurbishmentStateStatistics(Statistics):
-    sum_ES_refurbishment_state: int
-    sum_UR_refurbishment_state: int
-    sum_AR_refurbishment_state: int
-    sum_NR_refurbishment_state: int
-    sum_IS_refurbishment_state: int
-    sum_UR_refurbishment_state: int
-=======
 class HeightStatistics(Statistics):
     avg_height_total_m: float
     median_height_total_m: float
@@ -286,7 +273,13 @@
     median_height_non_residential_m: float
     avg_height_mixed_m: float
     median_height_mixed_m: float
->>>>>>> 11628c0e
+
+
+@dataclass
+class RefurbishmentStateStatistics(Statistics):
+    sum_1_refurbishment_state: int
+    sum_2_refurbishment_state: int
+    sum_3_refurbishment_state: int
 
 
 @dataclass
