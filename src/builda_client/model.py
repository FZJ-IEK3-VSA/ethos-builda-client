import dataclasses
import json
from abc import ABC
from dataclasses import dataclass
from typing import Optional
from uuid import UUID

from shapely.geometry import MultiPolygon, Point, Polygon


@dataclass
class Address:
    street: str
    house_number: str
    postcode: str
    city: str


@dataclass
class Parcel:
    id: UUID
    shape: Polygon
    source: str


@dataclass
class ParcelMinimalDto:
    id: UUID
    shape: Polygon


@dataclass
class Building:
    id: str
    address: Address
    footprint_area_m2: float
    height_m: float
    construction_year: int
    type: str
    use: str
    pv_generation_potential_kwh: float


@dataclass
class ResidentialBuilding(Building):
    size_class: str
    household_count: int
    heating_commodity: str
    cooling_commodity: str
    water_heating_commodity: str
    cooking_commodity: str
<<<<<<< HEAD
    construction_year: int
    building_class: str
    refurbishment_state: str
=======
    heat_demand_mwh: float
    solids_consumption_mwh: float
    lpg_consumption_mwh: float
    gas_diesel_oil_consumption_mwh: float
    gas_consumption_mwh: float
    biomass_consumption_mwh: float
    geothermal_consumption_mwh: float
    derived_heat_consumption_mwh: float
    electricity_consumption_mwh: float


@dataclass
class NonResidentialBuilding(Building):
    electricity_consumption_mwh: float
>>>>>>> 28c33e87


@dataclass
class BuildingBase:
    id: str
    footprint: MultiPolygon
    centroid: Point
    type: str


@dataclass
class BuildingHouseholds:
    id: UUID
    household_count: int


@dataclass
class BuildingParcel:
    id: UUID
    footprint: MultiPolygon
    centroid: Point
    type: str
    parcel: Optional[ParcelMinimalDto]


@dataclass
class BuildingEnergyCharacteristics:
    id: UUID
    type: str
    heating_commodity: str
    cooling_commodity: str
    water_heating_commodity: str
    cooking_commodity: str
    heat_demand_mwh: float
    pv_generation_potential_kwh: float


@dataclass
class NutsRegion:
    code: str
    name: str
    level: int
    parent: Optional[str]
    geometry: MultiPolygon


@dataclass
class BuildingStockEntry:
    footprint: Polygon
    centroid: Point
    footprint_area: float
    nuts3: str
    nuts2: str
    nuts1: str
    nuts0: str
    lau: str
    building_id: Optional[UUID] = None


@dataclass
class Info:
    building_id: UUID
    source: str


@dataclass
class AddressInfo(Info):
    street: str
    house_number: str
    postcode: str
    city: str
    priority: int


@dataclass
class TypeInfo(Info):
    value: str
    priority: int  # TODO use metadata table reference instead


@dataclass
class UseInfo(Info):
    value: str
    priority: int  # TODO use metadata table reference instead


@dataclass
class HeightInfo(Info):
    value: float


@dataclass
class ParcelInfo(Info):
    value: UUID


@dataclass
class HouseholdInfo(Info):
    value: int


@dataclass
class HeatingCommodityInfo(Info):
    value: str


@dataclass
class CoolingCommodityInfo(Info):
    value: str


@dataclass
class WaterHeatingCommodityInfo(Info):
    value: str


@dataclass
class CookingCommodityInfo(Info):
    value: str


@dataclass
class EnergyConsumption(Info):
    type: str
    commodity: str
    value: str
    priority: int


@dataclass
class HeatDemandInfo(Info):
    value: float


@dataclass
class PvGenerationInfo(Info):
    value: float


@dataclass
class ConstructionYearInfo(Info):
    value: int


@dataclass
class BuildingClassInfo(Info):
    value: str


@dataclass
class RefurbishmentStateInfo(Info):
    value: str


@dataclass
class Statistics(ABC):
    nuts_code: str


@dataclass
class BuildingStatistics(Statistics):
    building_count_total: int
    building_count_residential: int
    building_count_non_residential: int
    building_count_mixed: int


@dataclass
class BuildingUseStatistics(Statistics):
    type: str
    use: str
    building_count: int


@dataclass
class BuildingClassStatistics(Statistics):
    sfh_count: str
    th_count: str
    mfh_count: str
    ab_count: str


@dataclass
class ConstructionYearStatistics(Statistics):
    avg_construction_year: int
    avg_construction_year_residential: int
    avg_construction_year_non_residential: int
    avg_construction_year_mixed: int


@dataclass
class FootprintAreaStatistics(Statistics):
    sum_footprint_area_total_m2: float
    avg_footprint_area_total_m2: float
    median_footprint_area_total_m2: float
    avg_footprint_area_total_irrelevant_m2: float
    sum_footprint_area_total_irrelevant_m2: float
    median_footprint_area_total_irrelevant_m2: float
    sum_footprint_area_residential_m2: float
    avg_footprint_area_residential_m2: float
    median_footprint_area_residential_m2: float
    sum_footprint_area_non_residential_m2: float
    avg_footprint_area_non_residential_m2: float
    median_footprint_area_non_residential_m2: float
    sum_footprint_area_mixed_m2: float
    avg_footprint_area_mixed_m2: float
    median_footprint_area_mixed_m2: float


@dataclass
class HeightStatistics(Statistics):
    avg_height_total_m: float
    median_height_total_m: float
    avg_height_residential_m: float
    median_height_residential_m: float
    avg_height_non_residential_m: float
    median_height_non_residential_m: float
    avg_height_mixed_m: float
    median_height_mixed_m: float


@dataclass
class RefurbishmentStateStatistics(Statistics):
    sum_1_refurbishment_state: int
    sum_2_refurbishment_state: int
    sum_3_refurbishment_state: int


@dataclass
class HeatDemandStatistics(Statistics):
    heat_demand_mwh: float


@dataclass
class CommodityCount:
    heating_commodity_count: int
    cooling_commodity_count: int
    water_heating_commodity_count: int
    cooking_commodity_count: int


@dataclass
class EnergyCommodityStatistics(Statistics):
    commodity_name: str
    building_count: CommodityCount


@dataclass
class ResidentialEnergyConsumptionStatistics(Statistics):
    solids_consumption_mwh: float
    lpg_consumption_mwh: float
    gas_diesel_oil_consumption_mwh: float
    gas_consumption_mwh: float
    biomass_consumption_mwh: float
    geothermal_consumption_mwh: float
    derived_heat_consumption_mwh: float
    electricity_consumption_mwh: float

@dataclass
class NonResidentialEnergyConsumptionStatistics(Statistics):
    use: str
    electricity_consumption_mwh: float

class EnhancedJSONEncoder(json.JSONEncoder):
    def default(self, o):
        if isinstance(o, UUID):
            return o.hex
        if isinstance(o, (Polygon, MultiPolygon)):
            return str(o)
        if dataclasses.is_dataclass(o):
            return dataclasses.asdict(o)
        return super().default(o)<|MERGE_RESOLUTION|>--- conflicted
+++ resolved
@@ -44,16 +44,12 @@
 @dataclass
 class ResidentialBuilding(Building):
     size_class: str
+    refurbishment_state: str
     household_count: int
     heating_commodity: str
     cooling_commodity: str
     water_heating_commodity: str
     cooking_commodity: str
-<<<<<<< HEAD
-    construction_year: int
-    building_class: str
-    refurbishment_state: str
-=======
     heat_demand_mwh: float
     solids_consumption_mwh: float
     lpg_consumption_mwh: float
@@ -68,7 +64,6 @@
 @dataclass
 class NonResidentialBuilding(Building):
     electricity_consumption_mwh: float
->>>>>>> 28c33e87
 
 
 @dataclass
