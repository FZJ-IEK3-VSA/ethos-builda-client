--- conflicted
+++ resolved
@@ -22,14 +22,10 @@
     AddressInfo,
     Building,
     BuildingBase,
-<<<<<<< HEAD
-    BuildingEnergyCharacteristics,
-    BuildingHeatDemandCharacteristics,
-=======
     BuildingClassInfo,
     BuildingClassStatistics,
     BuildingEnergyCharacteristics,
->>>>>>> 11628c0e
+    BuildingHeatDemandCharacteristics,
     BuildingHouseholds,
     BuildingParcel,
     BuildingStatistics,
@@ -37,11 +33,8 @@
     CommodityCount,
     CookingCommodityInfo,
     CoolingCommodityInfo,
-<<<<<<< HEAD
-=======
     ConstructionYearInfo,
     ConstructionYearStatistics,
->>>>>>> 11628c0e
     EnergyCommodityStatistics,
     EnergyConsumption,
     EnergyConsumptionStatistics,
@@ -51,19 +44,13 @@
     HeatingCommodityInfo,
     HeightInfo,
     HouseholdInfo,
-<<<<<<< HEAD
-=======
     HeightStatistics,
->>>>>>> 11628c0e
     NutsRegion,
     Parcel,
     ParcelInfo,
     ParcelMinimalDto,
-<<<<<<< HEAD
     RefurbishmentStateInfo,
     RefurbishmentStateStatistics,
-=======
->>>>>>> 11628c0e
     PvGenerationInfo,
     TypeInfo,
     UseInfo,
@@ -130,10 +117,7 @@
     BUILDING_TYPE_STATISTICS_BY_GEOM_URL = "statistics/building-type/geom"
     BUILDING_USE_STATISTICS_URL = "statistics/building-use"
     BUILDING_USE_STATISTICS_BY_GEOM_URL = "statistics/building-use/geom"
-<<<<<<< HEAD
-=======
     BUILDING_CLASS_STATISTICS_URL = "statistics/building-class"
->>>>>>> 11628c0e
     HEAT_DEMAND_STATISTICS_URL = "statistics/heat-demand"
     HEAT_DEMAND_STATISTICS_BY_GEOM_URL = "statistics/heat-demand/geom"
     BUILDING_COMMODITY_STATISTICS_URL = "statistics/building-commodities"
@@ -142,13 +126,10 @@
     ENERGY_STATISTICS_BY_GEOM_URL = "statistics/energy-consumption/geom"
     FOOTPRINT_AREA_STATISTICS_URL = "statistics/footprint-area"
     FOOTPRINT_AREA_STATISTICS_BY_GEOM_URL = "statistics/footprint-area/geom"
-<<<<<<< HEAD
-    REFURBISHMENT_STATE_STATISTICS_URL = "statistics/refurbishment-state"
-=======
     HEIGHT_STATISTICS_URL = "statistics/height"
     HEIGHT_STATISTICS_BY_GEOM_URL = "statistics/height/geom"
     CONSTRUCTION_YEAR_STATISTICS_URL = "statistics/construction-year"
->>>>>>> 11628c0e
+    REFURBISHMENT_STATE_STATISTICS_URL = "statistics/refurbishment-state"
 
     # For developpers/ write users of database
     AUTH_URL = "/auth/api-token"
@@ -158,13 +139,10 @@
     BUILDINGS_HOUSEHOLDS_URL = "buildings-households/"
     BUILDINGS_PARCEL_URL = "buildings-parcel/"
     BUILDINGS_ENERGY_CHARACTERISTICS_URL = "buildings-energy-characteristics/"
-<<<<<<< HEAD
     BUILDINGS_HEAT_DEMAND_CHARACTERISTICS_URL = "buildings-heat-demand-characteristics/"
     BUILDINGS_ID_URL = "buildings-id/"
-=======
     BUILDINGS_ID_URL = "buildings-id/"
     BUILDING_CLASS_URL = "building-class"
->>>>>>> 11628c0e
     VIEW_REFRESH_URL = "buildings/refresh"
     BUILDING_STOCK_URL = "building-stock"
     NUTS_URL = "nuts"
@@ -180,11 +158,8 @@
     ENERGY_CONSUMPTION_URL = "energy-consumption"
     HEAT_DEMAND_URL = "heat-demand"
     PV_GENERATION_URL = "pv-generation/"
-<<<<<<< HEAD
     REFURBISHMENT_STATE_URL = "refurbishment-state"
-=======
     CONSTRUCTION_YEAR_URL = "construction-year"
->>>>>>> 11628c0e
     TIMING_LOG_URL = "admin/timing-log"
     NUTS_URL = "nuts"
     PARCEL_URL = "parcels"
@@ -327,11 +302,8 @@
                 footprint_area=result["footprint_area_m2"],
                 height=result["height_m"],
                 type=result["type"],
-<<<<<<< HEAD
-=======
                 construction_year=result["construction_year"],
                 building_class=result["building_class"],
->>>>>>> 11628c0e
                 use=result["use"],
                 heat_demand=result["heat_demand_MWh"],
                 pv_generation=result["pv_generation_kWh"],
@@ -340,6 +312,7 @@
                 cooling_commodity=result["heating_commodity"],
                 water_heating_commodity=result["heating_commodity"],
                 cooking_commodity=result["heating_commodity"],
+                refurbishment_state=result["refurbishment_state"],
             )
             buildings.append(building)
         return buildings
@@ -853,8 +826,6 @@
             statistics.append(statistic)
         return statistics
 
-<<<<<<< HEAD
-=======
     def get_building_class_statistics(
         self,
         country: str = "",
@@ -965,7 +936,6 @@
             statistics.append(statistic)
         return statistics
 
->>>>>>> 11628c0e
     def get_footprint_area_statistics(
         self,
         country: str = "",
@@ -1039,43 +1009,27 @@
             statistics.append(statistic)
         return statistics
 
-<<<<<<< HEAD
-    def get_refurbishment_state_statistics(
-=======
     def get_height_statistics(
->>>>>>> 11628c0e
         self,
         country: str = "",
         nuts_level: Optional[int] = None,
         nuts_code: Optional[str] = None,
         geom: Optional[Polygon] = None,
-<<<<<<< HEAD
-    ) -> list[RefurbishmentStateStatistics]:
-        """Get the refurbishment state statistics [m2] for the given nuts level or nuts code. Only one of nuts_level and nuts_code may be specified.
-=======
     ) -> list[HeightStatistics]:
         """Get the height statistics [m] for the given nuts level or nuts code. Only one of nuts_level and nuts_code may be specified.
->>>>>>> 11628c0e
 
         Args:
             country (str | None, optional): The NUTS-0 code for the country, e.g. 'DE' for Germany. Defaults to None.
             nuts_level (int | None, optional): The NUTS level. Defaults to None.
             nuts_code (str | None, optional): The NUTS code, e.g. 'DE' for Germany according to the 2021 NUTS code definitions. Defaults to None.
-<<<<<<< HEAD
-=======
             geom (str | None, optional): A custom geometry.
->>>>>>> 11628c0e
 
         Raises:
             ValueError: If both nuts_level and nuts_code are specified.
             ServerException: If an unexpected error occurrs on the server side.
 
         Returns:
-<<<<<<< HEAD
-            list[RefurbishmentStateStatistics]: A list of objects per NUTS region with statistical info about refurbishment state of buildings.
-=======
             list[BuildingStatistics]: A list of objects per NUTS region with statistical info about buildings.
->>>>>>> 11628c0e
         """
         if nuts_level is not None and nuts_code is not None:
             raise ValueError(
@@ -1088,17 +1042,10 @@
             )
 
         if geom is not None:
-<<<<<<< HEAD
-            statistics_url = self.REFURBISHMENT_STATE_STATISTICS_URL
-            query_params = f"?geom={geom.wkt}"
-        else:
-            statistics_url = self.REFURBISHMENT_STATE_STATISTICS_URL
-=======
             statistics_url = self.HEIGHT_STATISTICS_BY_GEOM_URL
             query_params = f"?geom={geom.wkt}"
         else:
             statistics_url = self.HEIGHT_STATISTICS_URL
->>>>>>> 11628c0e
             query_params = f"?country={country}"
             if nuts_level is not None:
                 query_params += f"&nuts_level={nuts_level}"
@@ -1113,18 +1060,6 @@
             raise ServerException("An unexpected exception occurred.")
 
         results: list = json.loads(response.content)
-<<<<<<< HEAD
-        statistics: list[RefurbishmentStateStatistics] = []
-        for res in results:
-            statistic = RefurbishmentStateStatistics(
-                nuts_code=res["nuts_code"],
-                sum_ES_refurbishment_state=res["sum_ES_refurbishment_state"],
-                sum_UR_refurbishment_state=res["sum_UR_refurbishment_state"],
-                sum_AR_refurbishment_state=res["sum_AR_refurbishment_state"],
-                sum_NR_refurbishment_state=res["sum_NR_refurbishment_state"],
-                sum_IS_refurbishment_state=res["sum_IS_refurbishment_state"],
-                sum_UR_refurbishment_state=res["sum_UR_refurbishment_state"],
-=======
         statistics: list[HeightStatistics] = []
         for res in results:
             statistic = HeightStatistics(
@@ -1136,8 +1071,71 @@
                 avg_height_non_residential_m=res["avg_height_non_residential_m"],
                 median_height_non_residential_m=res["median_height_non_residential_m"],
                 avg_height_mixed_m=res["avg_height_mixed_m"],
-                median_height_mixed_m=res["median_height_mixed_m"]
->>>>>>> 11628c0e
+                median_height_mixed_m=res["median_height_mixed_m"],
+            )
+            statistics.append(statistic)
+        return statistics
+
+    def get_refurbishment_state_statistics(
+        self,
+        country: str = "",
+        nuts_level: Optional[int] = None,
+        nuts_code: Optional[str] = None,
+        geom: Optional[Polygon] = None,
+    ) -> list[RefurbishmentStateStatistics]:
+        """Get the refurbishment state statistics [m2] for the given nuts level or nuts code. Only one of nuts_level and nuts_code may be specified.
+
+        Args:
+            country (str | None, optional): The NUTS-0 code for the country, e.g. 'DE' for Germany. Defaults to None.
+            nuts_level (int | None, optional): The NUTS level. Defaults to None.
+            nuts_code (str | None, optional): The NUTS code, e.g. 'DE' for Germany according to the 2021 NUTS code definitions. Defaults to None.
+
+        Raises:
+            ValueError: If both nuts_level and nuts_code are specified.
+            ServerException: If an unexpected error occurrs on the server side.
+
+        Returns:
+            list[RefurbishmentStateStatistics]: A list of objects per NUTS region with statistical info about refurbishment state of buildings.
+        """
+        if nuts_level is not None and nuts_code is not None:
+            raise ValueError(
+                "Either nuts_level or nuts_code can be specified, not both."
+            )
+
+        if (nuts_level or nuts_code or country) and geom:
+            raise ValueError(
+                "You can query either by NUTS or by custom geometry, not both."
+            )
+
+        if geom is not None:
+            statistics_url = self.REFURBISHMENT_STATE_STATISTICS_URL
+            query_params = f"?geom={geom.wkt}"
+        else:
+            statistics_url = self.REFURBISHMENT_STATE_STATISTICS_URL
+            query_params = f"?country={country}"
+            if nuts_level is not None:
+                query_params += f"&nuts_level={nuts_level}"
+            elif nuts_code is not None:
+                query_params += f"&nuts_code={nuts_code}"
+
+        url: str = f"""{self.base_url}{statistics_url}{query_params}"""
+        try:
+            response: requests.Response = requests.get(url)
+            response.raise_for_status()
+        except requests.HTTPError as e:
+            raise ServerException("An unexpected exception occurred.")
+
+        results: list = json.loads(response.content)
+        statistics: list[RefurbishmentStateStatistics] = []
+        for res in results:
+            statistic = RefurbishmentStateStatistics(
+                nuts_code=res["nuts_code"],
+                sum_ES_refurbishment_state=res["sum_ES_refurbishment_state"],
+                sum_UR_refurbishment_state=res["sum_UR_refurbishment_state"],
+                sum_AR_refurbishment_state=res["sum_AR_refurbishment_state"],
+                sum_NR_refurbishment_state=res["sum_NR_refurbishment_state"],
+                sum_IS_refurbishment_state=res["sum_IS_refurbishment_state"],
+                sum_UR_refurbishment_state=res["sum_UR_refurbishment_state"],
             )
             statistics.append(statistic)
         return statistics
@@ -2014,7 +2012,86 @@
             else:
                 raise ServerException("An unexpected error occurred", err)
 
-<<<<<<< HEAD
+    def post_construction_year(
+        self, construction_year_infos: list[ConstructionYearInfo]
+    ) -> None:
+        """[REQUIRES AUTHENTICATION] Posts the construction year data to the database.
+
+        Args:
+            construction_year_infos (list[ConstructionYearInfo]): The construction year data to post.
+
+        Raises:
+            MissingCredentialsException: If no API token exists. This is probably the case because username and password were not specified when initializing the client.
+            UnauthorizedException: If the API token is not accepted.
+            ClientException: If an error on the client side occurred.
+            ServerException: If an unexpected error on the server side occurred.
+        """
+        logging.debug("ApiClient: post_construction_year")
+        if not self.api_token:
+            raise MissingCredentialsException(
+                "This endpoint is private. You need to provide username and password when initializing the client."
+            )
+
+        url: str = f"""{self.base_url}{self.CONSTRUCTION_YEAR_URL}"""
+        construction_year_json = json.dumps(
+            construction_year_infos, cls=EnhancedJSONEncoder
+        )
+        try:
+            response: requests.Response = requests.post(
+                url,
+                data=construction_year_json,
+                headers=self.__construct_authorization_header(),
+            )
+            response.raise_for_status()
+        except requests.exceptions.HTTPError as err:
+            if err.response.status_code == 403:
+                raise UnauthorizedException(
+                    "You are not authorized to perform this operation. Perhaps wrong username and password given?"
+                )
+            elif err.response.status_code >= 400 and err.response.status_code >= 499:
+                raise ClientException("A client side error occured", err)
+            else:
+                raise ServerException("An unexpected error occurred", err)
+
+    def post_building_class(
+        self, building_class_infos: list[BuildingClassInfo]
+    ) -> None:
+        """[REQUIRES AUTHENTICATION] Posts the building size class data to the database.
+
+        Args:
+            building_class_infos (list[BuildingClassInfo]): The building size class data to post.
+
+        Raises:
+            MissingCredentialsException: If no API token exists. This is probably the case because username and password were not specified when initializing the client.
+            UnauthorizedException: If the API token is not accepted.
+            ClientException: If an error on the client side occurred.
+            ServerException: If an unexpected error on the server side occurred.
+        """
+        logging.debug("ApiClient: post_building_class")
+        if not self.api_token:
+            raise MissingCredentialsException(
+                "This endpoint is private. You need to provide username and password when initializing the client."
+            )
+
+        url: str = f"""{self.base_url}{self.BUILDING_CLASS_URL}"""
+        building_class_json = json.dumps(building_class_infos, cls=EnhancedJSONEncoder)
+        try:
+            response: requests.Response = requests.post(
+                url,
+                data=building_class_json,
+                headers=self.__construct_authorization_header(),
+            )
+            response.raise_for_status()
+        except requests.exceptions.HTTPError as err:
+            if err.response.status_code == 403:
+                raise UnauthorizedException(
+                    "You are not authorized to perform this operation. Perhaps wrong username and password given?"
+                )
+            elif err.response.status_code >= 400 and err.response.status_code >= 499:
+                raise ClientException("A client side error occured", err)
+            else:
+                raise ServerException("An unexpected error occurred", err)
+
     def post_refurbishment_state(
         self, refurbishment_state_infos: list[RefurbishmentStateInfo]
     ) -> None:
@@ -2038,79 +2115,11 @@
         url: str = f"""{self.base_url}{self.REFURBISHMENT_STATE_URL}"""
         refurbishment_state_infos_json = json.dumps(
             refurbishment_state_infos, cls=EnhancedJSONEncoder
-=======
-    def post_construction_year(
-        self, construction_year_infos: list[ConstructionYearInfo]
-    ) -> None:
-        """[REQUIRES AUTHENTICATION] Posts the construction year data to the database.
-
-        Args:
-            construction_year_infos (list[ConstructionYearInfo]): The construction year data to post.
-
-        Raises:
-            MissingCredentialsException: If no API token exists. This is probably the case because username and password were not specified when initializing the client.
-            UnauthorizedException: If the API token is not accepted.
-            ClientException: If an error on the client side occurred.
-            ServerException: If an unexpected error on the server side occurred.
-        """
-        logging.debug("ApiClient: post_construction_year")
-        if not self.api_token:
-            raise MissingCredentialsException(
-                "This endpoint is private. You need to provide username and password when initializing the client."
-            )
-
-        url: str = f"""{self.base_url}{self.CONSTRUCTION_YEAR_URL}"""
-        construction_year_json = json.dumps(
-            construction_year_infos, cls=EnhancedJSONEncoder
->>>>>>> 11628c0e
         )
         try:
             response: requests.Response = requests.post(
                 url,
-<<<<<<< HEAD
                 data=refurbishment_state_infos_json,
-=======
-                data=construction_year_json,
-                headers=self.__construct_authorization_header(),
-            )
-            response.raise_for_status()
-        except requests.exceptions.HTTPError as err:
-            if err.response.status_code == 403:
-                raise UnauthorizedException(
-                    "You are not authorized to perform this operation. Perhaps wrong username and password given?"
-                )
-            elif err.response.status_code >= 400 and err.response.status_code >= 499:
-                raise ClientException("A client side error occured", err)
-            else:
-                raise ServerException("An unexpected error occurred", err)
-
-    def post_building_class(
-        self, building_class_infos: list[BuildingClassInfo]
-    ) -> None:
-        """[REQUIRES AUTHENTICATION] Posts the building size class data to the database.
-
-        Args:
-            building_class_infos (list[BuildingClassInfo]): The building size class data to post.
-
-        Raises:
-            MissingCredentialsException: If no API token exists. This is probably the case because username and password were not specified when initializing the client.
-            UnauthorizedException: If the API token is not accepted.
-            ClientException: If an error on the client side occurred.
-            ServerException: If an unexpected error on the server side occurred.
-        """
-        logging.debug("ApiClient: post_building_class")
-        if not self.api_token:
-            raise MissingCredentialsException(
-                "This endpoint is private. You need to provide username and password when initializing the client."
-            )
-
-        url: str = f"""{self.base_url}{self.BUILDING_CLASS_URL}"""
-        building_class_json = json.dumps(building_class_infos, cls=EnhancedJSONEncoder)
-        try:
-            response: requests.Response = requests.post(
-                url,
-                data=building_class_json,
->>>>>>> 11628c0e
                 headers=self.__construct_authorization_header(),
             )
             response.raise_for_status()
