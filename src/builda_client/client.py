import json
import logging
import re
from pathlib import Path
from typing import Dict, Optional, Tuple
from uuid import UUID

import requests
import yaml
from shapely import wkt
from shapely.geometry import Polygon, shape

<<<<<<< HEAD
from builda_client.exceptions import (
    ClientException,
    GeocodeException,
    MissingCredentialsException,
    ServerException,
    UnauthorizedException,
)
from builda_client.model import (
    Address,
    AddressInfo,
    Building,
    BuildingBase,
    BuildingEnergyCharacteristics,
    BuildingHouseholds,
    BuildingParcel,
    BuildingStatistics,
    BuildingStockEntry,
    CommodityCount,
    CookingCommodityInfo,
    CoolingCommodityInfo,
    ConstructionYearInfo,
    ConstructionYearStatistics,
    EnergyCommodityStatistics,
    EnergyConsumption,
    EnergyConsumptionStatistics,
    EnhancedJSONEncoder,
    HeatDemandInfo,
    HeatDemandStatistics,
    HeatingCommodityInfo,
    HeightInfo,
    HouseholdInfo,
    NutsRegion,
    Parcel,
    ParcelInfo,
    ParcelMinimalDto,
    PvGenerationInfo,
    SectorEnergyConsumptionStatistics,
    TypeInfo,
    UseInfo,
    WaterHeatingCommodityInfo,
    FootprintAreaStatistics,
    BuildingUseStatistics,
)
=======
from builda_client.exceptions import (ClientException, GeocodeException,
                                      MissingCredentialsException,
                                      ServerException, UnauthorizedException)
from builda_client.model import (Address, AddressInfo, Building, BuildingBase,
                                 BuildingEnergyCharacteristics,
                                 BuildingHouseholds, BuildingParcel,
                                 BuildingStatistics, BuildingStockEntry,
                                 CommodityCount, CookingCommodityInfo,
                                 CoolingCommodityInfo,
                                 EnergyCommodityStatistics, EnergyConsumption,
                                 EnergyConsumptionStatistics,
                                 EnhancedJSONEncoder, HeatDemandInfo,
                                 HeatDemandStatistics, HeatingCommodityInfo,
                                 HeightInfo, HouseholdInfo, NutsRegion, Parcel,
                                 ParcelInfo, ParcelMinimalDto,
                                 PvGenerationInfo,
                                 TypeInfo, UseInfo,
                                 WaterHeatingCommodityInfo, FootprintAreaStatistics, BuildingUseStatistics)
>>>>>>> 25c0b14b


def load_config() -> Dict:
    """Loads the config file.

    Returns:
        dict: The configuration.
    """
    project_dir = Path(__file__).resolve().parents[0]
    config_file_path = project_dir / "config.yml"
    with open(str(config_file_path), "r") as config_file:
        return yaml.safe_load(config_file)


def ewkt_loads(x):
    try:
        wkt_str = x.split(";")[1]
        return wkt.loads(wkt_str)
    except Exception:
        return None


def determine_nuts_query_param(nuts_lau_code: str) -> str:
    """Determines the correct query parameter based on the given NUTS or LAU code.

    Args:
        nuts_lau_code (str): The code for which to query.

    Raises:
        ValueError: If the code is invalid.

    Returns:
        str: The appropriate query parameter for the given code.
    """
    pattern = re.compile("^[A-Z]{2}[A-Z0-9]*$")
    if pattern.match(nuts_lau_code):
        # Probably NUTS code
        if len(nuts_lau_code) == 2:
            return "nuts0"
        elif len(nuts_lau_code) == 3:
            return "nuts1"
        elif len(nuts_lau_code) == 4:
            return "nuts2"
        elif len(nuts_lau_code) == 5:
            return "nuts3"
        else:
            raise ValueError("NUTS region code too long.")
    else:
        # Maybe LAU code
        return "lau"


class ApiClient:

    # For read-only users of database
<<<<<<< HEAD
    BUILDING_STATISTICS_URL = "statistics/buildings"
    BUILDING_USE_STATISTICS_URL = "statistics/building-use"
    HEAT_DEMAND_STATISTICS_URL = "statistics/heat-demand"
    BUILDING_COMMODITY_STATISTICS_URL = "statistics/building-commodities"
    ENERGY_STATISTICS_URL = "statistics/energy-consumption"
    FOOTPRINT_AREA_STATISTICS_URL = "statistics/footprint-area"
    CONSTRUCTION_YEAR_STATISTICS_URL = "statistics/construction-year"
=======
    BUILDING_TYPE_STATISTICS_URL = 'statistics/building-type'
    BUILDING_TYPE_STATISTICS_BY_GEOM_URL = 'statistics/building-type/geom'
    BUILDING_USE_STATISTICS_URL = 'statistics/building-use'
    BUILDING_USE_STATISTICS_BY_GEOM_URL = 'statistics/building-use/geom'
    HEAT_DEMAND_STATISTICS_URL = 'statistics/heat-demand'
    HEAT_DEMAND_STATISTICS_BY_GEOM_URL = 'statistics/heat-demand/geom'
    BUILDING_COMMODITY_STATISTICS_URL = 'statistics/building-commodities'
    BUILDING_COMMODITY_STATISTICS_BY_GEOM_URL = 'statistics/building-commodities/geom'
    ENERGY_STATISTICS_URL = 'statistics/energy-consumption'
    ENERGY_STATISTICS_BY_GEOM_URL = 'statistics/energy-consumption/geom'
    FOOTPRINT_AREA_STATISTICS_URL = 'statistics/footprint-area'
    FOOTPRINT_AREA_STATISTICS_BY_GEOM_URL = 'statistics/footprint-area/geom'
>>>>>>> 25c0b14b

    # For developpers/ write users of database
    AUTH_URL = "/auth/api-token"
    BUILDINGS_URL = "buildings"
    BUILDINGS_BASE_URL = "buildings-base/"
    ADDRESS_URL = "address/"
    BUILDINGS_HOUSEHOLDS_URL = "buildings-households/"
    BUILDINGS_PARCEL_URL = "buildings-parcel/"
    BUILDINGS_ENERGY_CHARACTERISTICS_URL = "buildings-energy-characteristics/"
    BUILDINGS_ID_URL = "buildings-id/"
    VIEW_REFRESH_URL = "buildings/refresh"
    BUILDING_STOCK_URL = "building-stock"
    NUTS_URL = "nuts"
    NUTS_CODES_URL = "nuts-codes/"
    TYPE_URL = "type/"
    USE_URL = "use/"
    HEIGHT_URL = "height/"
    HOUSEHOLD_COUNT_URL = "household-count"
    HEATING_COMMODITY_URL = "heating-commodity"
    COOLING_COMMODITY_URL = "cooling-commodity"
    WARM_WATER_COMMODITY_URL = "water-heating-commodity"
    COOKING_COMMODITY_URL = "cooking-commodity"
    ENERGY_CONSUMPTION_URL = "energy-consumption"
    HEAT_DEMAND_URL = "heat-demand"
    PV_GENERATION_URL = "pv-generation/"
    CONSTRUCTION_YEAR_URL = "construction-year"
    TIMING_LOG_URL = "admin/timing-log"
    NUTS_URL = "nuts"
    PARCEL_URL = "parcels"
    PARCEL_INFO_URL = "parcel-info"
    base_url: str

    def __init__(
        self,
        proxy: bool = False,
        username: str | None = None,
        password: str | None = None,
        phase="staging",
    ):
        """Constructor.

        Args:
            proxy (bool, optional): Whether to use a proxy or not. Proxy should be used when using client on cluster compute nodes. Defaults to False.
            username (str | None, optional): Username for authentication. Only required when using client for accessing endpoints that are not open. Defaults to None.
            password (str | None, optional): Password; see username. Defaults to None.
            dev (boolean, optional): The 'phase' the client is used in, i.e. which databse to access. Possible options: 'dev', 'staging'. Defaults to 'staging'.
        """
        logging.basicConfig(level=logging.WARN)

        requests_log = logging.getLogger("urllib3")
        requests_log.setLevel(logging.WARN)
        requests_log.propagate = True

        self.config = load_config()
        if proxy:
            host = self.config["proxy"]["host"]
            port = self.config["proxy"]["port"]
        else:
            host = self.config[phase]["api"]["host"]
            port = self.config[phase]["api"]["port"]

        self.authentication_url = f"""http://{host}:{port}{self.AUTH_URL}"""
        self.base_url = f"""http://{host}:{port}{self.config['base_url']}"""
        self.username = username
        self.password = password
        self.api_token = self.__get_authentication_token()

    def __get_authentication_token(self) -> str:
        """Retrieves the authentication token for the given username and password from the token endpoint.

        Raises:
            ClientException: If the API returns bad request, most likely because no api token can be retrieved for given combination of username and password.
            ServerException: If an error on the server side occurrs.

        Returns:
            str: The authentication token if username and password were successfully authenticated.
            Empty string if username and/or password are empty.
        """
        if self.username is None or self.password is None:
            logging.info(
                "Username and/or password not provided. Proceeding in unauthenticated mode."
            )
            return ""
        url: str = f"""{self.authentication_url}"""
        try:
            response: requests.Response = requests.post(
                url, data={"username": self.username, "password": self.password}
            )
            response.raise_for_status()
            return json.loads(response.content)["token"]
        except requests.exceptions.HTTPError as err:
            if err.response.status_code == 400:
                raise ClientException(
                    "Could not retrieve api token. Probably the provided username and password are incorrect."
                )
            else:
                raise ServerException("An unexpected error occurred.")

    def __construct_authorization_header(self, json=True) -> Dict[str, str]:
        """Constructs the header for authorization including the API token.

        Returns:
            Dict[str, str]: The authorization header.
        """
        if json == True:
            return {
                "Authorization": f"Token {self.api_token}",
                "Content-Type": "application/json",
            }
        else:
<<<<<<< HEAD
            return {"Authorization": f"Token {self.api_token}"}

    def get_buildings(
        self,
        street: str = "",
        housenumber: str = "",
        postcode: str = "",
        city: str = "",
        nuts_code: str = "",
        type: str = "",
    ):
=======
            return {'Authorization': f'Token {self.api_token}'}


    def get_buildings(self, street: str = '', housenumber: str = '', postcode: str = '', city: str = '', nuts_code: str = '', type: str = '', exclude_irrelevant: bool = False):
>>>>>>> 25c0b14b
        """Gets all buildings that match the query parameters.
        Args:
            street (str | None, optional): The name of the street. Defaults to None.
            housenumber (str | None, optional): The house number. Defaults to None.
            postcode (str | None, optional): The postcode. Defaults to None.
            city (str | None, optional): The city. Defaults to None.
            nuts_code (str | None, optional): The NUTS-code, e.g. 'DE' for Germany according to the 2021 NUTS code definitions or 2019 LAU definition. Defaults to None.
            type (str | None, optional): The type of building ('residential', 'non-residential', 'mixed')

        Raises:
            ServerException: When an error occurs on the server side..

        Returns:
            list[Building]: A list of buildings.
        """

        logging.debug(
            f"ApiClient: get_buildings(street={street}, housenumber={housenumber}, postcode={postcode}, city={city}, nuts_code={nuts_code}, type={type})"
        )
        nuts_query_param: str = determine_nuts_query_param(nuts_code)
        url: str = f"""{self.base_url}{self.BUILDINGS_URL}?street={street}&house_number={housenumber}&postcode={postcode}&city={city}&{nuts_query_param}={nuts_code}&type={type}&exclude_irrelevant={exclude_irrelevant}"""
        try:
            response: requests.Response = requests.get(url)
            logging.debug("ApiClient: received response. Checking for errors.")
            response.raise_for_status()
        except requests.HTTPError as e:
            raise ServerException("An unexpected exception occurred.")

        logging.debug(
            f"ApiClient: received ok response, proceeding with deserialization."
        )
        results: list[str] = json.loads(response.content)
        buildings: list[Building] = []
        for result in results:
            address = Address(
                street=result["street"],
                house_number=result["house_number"],
                postcode=result["postcode"],
                city=result["city"],
            )
            building = Building(
<<<<<<< HEAD
                id=result["id"],
                address=address,
                footprint_area=result["footprint_area"],
                height=result["height"],
                type=result["type"],
                construction_year=result["construction_year"],
                heat_demand=result["heat_demand"],
                pv_generation=result["pv_generation"],
                household_count=result["household_count"],
                heating_commodity=result["heating_commodity"],
                cooling_commodity=result["heating_commodity"],
                water_heating_commodity=result["heating_commodity"],
                cooking_commodity=result["heating_commodity"],
            )
=======
                id = result['id'],
                address = address,
                footprint_area = result['footprint_area_m2'],
                height = result['height_m'],
                type = result['type'],
                use = result['use'],
                heat_demand = result['heat_demand_MWh'],
                pv_generation = result['pv_generation_kWh'],
                household_count = result['household_count'],
                heating_commodity = result['heating_commodity'],
                cooling_commodity = result['heating_commodity'],
                water_heating_commodity = result['heating_commodity'],
                cooking_commodity = result['heating_commodity'],
                )
>>>>>>> 25c0b14b
            buildings.append(building)
        return buildings

    def get_buildings_base(
        self, nuts_code: str = "", type: str = "", geom: Optional[Polygon] = None
    ) -> list[BuildingBase]:
        """Gets buildings with reduced parameter set within the specified NUTS region that fall into the provided type category.

        Args:
            nuts_code (str | None, optional): The NUTS-code, e.g. 'DE' for Germany according to the 2021 NUTS code definitions. Defaults to None.
            type (str): The type of building ('residential', 'non-residential', 'irrelevant')

        Raises:
            ServerException: When the DB is inconsistent and more than one building with same ID is returned.

        Returns:
            gpd.GeoDataFrame: A geodataframe with all buildings.
        """
        logging.debug(
            f"ApiClient: get_buildings_base(nuts_code = {nuts_code}, type = {type})"
        )
        nuts_query_param: str = determine_nuts_query_param(nuts_code)
        url: str = f"""{self.base_url}{self.BUILDINGS_BASE_URL}?{nuts_query_param}={nuts_code}&type={type}"""
        if geom:
            url += f"&geom={geom}"

        try:
            response: requests.Response = requests.get(url)
            logging.debug("ApiClient: received response. Checking for errors.")
            response.raise_for_status()
        except requests.HTTPError as e:
            raise ServerException("An unexpected exception occurred.")

        logging.debug(
            f"ApiClient: received ok response, proceeding with deserialization."
        )
        buildings = self.__deserialize(response.content)
        return buildings

    def get_buildings_households(
        self, nuts_code: str = "", heating_type: str = ""
    ) -> list[BuildingHouseholds]:
        """Gets residential buildings with household data within the specified NUTS region that fall into the provided type category.

        Args:
            nuts_code (str | None, optional): The NUTS-code, e.g. 'DE' for Germany according to the 2021 NUTS code definitions. Defaults to None.

        Raises:
            ServerException: When the DB is inconsistent and more than one building with same ID is returned.

        Returns:
            gpd.GeoDataFrame: A geodataframe with all buildings.
        """
        logging.debug(
            f"ApiClient: get_buildings_households(nuts_code={nuts_code}, heating_type={heating_type})"
        )
        nuts_query_param: str = determine_nuts_query_param(nuts_code)
        url: str = f"""{self.base_url}{self.BUILDINGS_HOUSEHOLDS_URL}?{nuts_query_param}={nuts_code}&type=residential&heating_commodity={heating_type}"""

        try:
            response: requests.Response = requests.get(url)
            logging.debug("ApiClient: received response. Checking for errors.")
            response.raise_for_status()
        except requests.HTTPError as e:
            raise ServerException("An unexpected exception occurred.")

        logging.debug(
            f"ApiClient: received ok response, proceeding with deserialization."
        )
        results: list[str] = json.loads(response.content)
        buildings_households: list[BuildingHouseholds] = []
        for res in results:
            building_households = BuildingHouseholds(
                id=UUID(res["id"]), household_count=res["household_count"]
            )
            buildings_households.append(building_households)
        return buildings_households

    def get_buildings_parcel(
        self, nuts_code: str = "", type: str = "", geom: Optional[Polygon] = None
    ) -> list[BuildingParcel]:
        """Gets buildings with reduced parameter set including parcel within the specified NUTS region that fall into the provided type category.

        Args:
            nuts_code (str | None, optional): The NUTS-code, e.g. 'DE' for Germany according to the 2021 NUTS code definitions. Defaults to None.
            type (str): The type of building ('residential', 'non-residential', 'irrelevant')

        Raises:
            ServerException: When the DB is inconsistent and more than one building with same ID is returned.

        Returns:
            gpd.GeoDataFrame: A geodataframe with all buildings.
        """
        logging.debug(
            f"ApiClient: get_buildings_parcel(nuts_code = {nuts_code}, type = {type})"
        )
        nuts_query_param: str = determine_nuts_query_param(nuts_code)
        url: str = f"""{self.base_url}{self.BUILDINGS_PARCEL_URL}?{nuts_query_param}={nuts_code}&type={type}"""
        if geom:
            url += f"&geom={geom}"

        try:
            response: requests.Response = requests.get(url)
            logging.debug("ApiClient: received response. Checking for errors.")
            response.raise_for_status()
        except requests.HTTPError as e:
            raise ServerException("An unexpected exception occurred.")

        logging.debug(
            f"ApiClient: received ok response, proceeding with deserialization."
        )
        buildings = self.__deserialize_buildings_parcel(response.content)
        return buildings

<<<<<<< HEAD
    def get_building_ids(self, nuts_code: str = "", type: str = "") -> list[UUID]:
        logging.debug(
            f"ApiClient: get_building_ids(nuts_code = {nuts_code}, type = {type})"
        )
=======

    def get_building_ids(self, nuts_code: str = '', type: str = '', exclude_irrelevant = False) -> list[UUID]:
        logging.debug(f"ApiClient: get_building_ids(nuts_code = {nuts_code}, type = {type})")
>>>>>>> 25c0b14b
        nuts_query_param: str = determine_nuts_query_param(nuts_code)
        url: str = f"""{self.base_url}{self.BUILDINGS_ID_URL}?{nuts_query_param}={nuts_code}&type={type}&exclude_irrelevant={exclude_irrelevant}"""

        try:
            response: requests.Response = requests.get(url)
            logging.debug("ApiClient: received response. Checking for errors.")
            response.raise_for_status()
        except requests.HTTPError as e:
            raise ServerException("An unexpected exception occurred.")

        logging.debug(
            f"ApiClient: received ok response, proceeding with deserialization."
        )
        building_ids: list[UUID] = json.loads(response.content)

        return building_ids

    def __deserialize(self, response_content):
        results: list[str] = json.loads(response_content)
        buildings: list[BuildingBase] = []
        for res_json in results:
            res = json.loads(res_json)
            building = BuildingBase(
                id=res["id"],
                footprint=shape(res["footprint"]),
                centroid=shape(res["centroid"]),
                type=res["type"],
            )
            buildings.append(building)
        return buildings

    def __deserialize_buildings_parcel(self, response_content):
        results: list[str] = json.loads(response_content)
        buildings: list[BuildingParcel] = []
        for res_json in results:
            res = json.loads(res_json)
            parcel: ParcelMinimalDto | None = None
            if res["parcel_id"] != "None" and res["parcel_geom"] != "None":
                parcel = ParcelMinimalDto(
                    id=UUID(res["parcel_id"]), shape=shape(res["parcel_geom"])
                )
            building = BuildingParcel(
                id=UUID(res["id"]),
                footprint=shape(res["footprint"]),
                centroid=shape(res["centroid"]),
                type=res["type"],
                parcel=parcel,
            )
            buildings.append(building)
        return buildings

    def get_parcels(self, ids: Optional[list[UUID]] = None) -> list[Parcel]:
        """
        [REQUIRES AUTHENTICATION] Gets all parcels.

        Returns:
            list[Parcel]: A list of parcels.
        """
        logging.debug(f"ApiClient: get_parcels()")
        url: str = f"""{self.base_url}{self.PARCEL_URL}"""
        if ids:
            id_str = ",".join([str(id) for id in ids])
            url += f"?ids={id_str}"

        try:
            response: requests.Response = requests.get(
                url, headers=self.__construct_authorization_header()
            )
            response.raise_for_status()
        except requests.HTTPError as e:
            if e.response.status_code == 403:
                raise UnauthorizedException(
                    "You are not authorized to perform this operation."
                )
            else:
                raise ServerException("An unexpected error occured.")

        results: Dict = json.loads(response.content)
        parcels: list[Parcel] = []

        for result in results:
            parcel = Parcel(
                id=UUID(result["id"]), shape=ewkt_loads(result["shape"]), source="test"
            )
            parcels.append(parcel)
        return parcels

    def post_parcel_infos(self, parcel_infos: list[ParcelInfo]):
        logging.debug("ApiClient: post_parcel_infos")
        if not self.api_token:
            raise MissingCredentialsException(
                "This endpoint is private. You need to provide username and password when initializing the client."
            )

        url: str = f"""{self.base_url}{self.PARCEL_INFO_URL}"""

        parcel_infos_json = json.dumps(parcel_infos, cls=EnhancedJSONEncoder)
        try:
            response: requests.Response = requests.post(
                url,
                data=parcel_infos_json,
                headers=self.__construct_authorization_header(),
            )
            response.raise_for_status()
        except requests.exceptions.HTTPError as err:
            if err.response.status_code == 403:
                raise UnauthorizedException(
                    "You are not authorized to perform this operation. Perhaps wrong username and password given?"
                )
            elif err.response.status_code >= 400 and err.response.status_code >= 499:
                raise ClientException("A client side error occured", err)
            else:
                raise ServerException("An unexpected error occurred", err)

    def add_parcels(self, parcels: list[Parcel]):
        """
        [REQUIRES AUTHENTICATION] Adds parcels.

        Args:
            parcels (list[Parcel]): A list of parcels.
        """
        if not self.api_token:
            raise MissingCredentialsException(
                "This endpoint is private. You need to provide username and password when initializing the client."
            )
        url: str = f"""{self.base_url}{self.PARCEL_URL}"""

        parcels_json = json.dumps(parcels, cls=EnhancedJSONEncoder)
        try:
            response: requests.Response = requests.post(
                url, data=parcels_json, headers=self.__construct_authorization_header()
            )
            response.raise_for_status()
        except requests.exceptions.HTTPError as err:
            if err.response.status_code == 403:
                raise UnauthorizedException(
                    "You are not authorized to perform this operation. Perhaps wrong username and password given?"
                )
            elif err.response.status_code >= 400 and err.response.status_code >= 499:
                raise ClientException("A client side error occured", err)
            else:
                raise ServerException("An unexpected error occurred", err)

    def modify_building(self, building_id: UUID, building_data: Dict):
        if not self.api_token:
            raise MissingCredentialsException(
                "This endpoint is private. You need to provide username and password when initializing the client."
            )
        url: str = f"""{self.base_url}{self.BUILDING_STOCK_URL}/{building_id}"""
        building_json = json.dumps(building_data)
        try:
            response: requests.Response = requests.put(
                url, data=building_json, headers=self.__construct_authorization_header()
            )
            response.raise_for_status()
        except requests.exceptions.HTTPError as err:
            if err.response.status_code == 403:
                raise UnauthorizedException(
                    "You are not authorized to perform this operation. Perhaps wrong username and password given?"
                )
            elif err.response.status_code >= 400 and err.response.status_code >= 499:
                raise ClientException("A client side error occured", err)
            else:
<<<<<<< HEAD
                raise ServerException("An unexpected error occurred", err)

    def get_building_energy_characteristics(
        self,
        nuts_code: str = "",
        type: str = "",
        geom: Optional[Polygon] = None,
        heating_type: str = "",
    ) -> list[BuildingEnergyCharacteristics]:
        """Get energy related building information (commodities, heat demand, pv generation) for each building that fulfills the query parameters.
=======
                raise ServerException('An unexpected error occurred', err)

    def get_building_energy_characteristics(self, nuts_code: str = '', type: str = '', geom: Optional[Polygon] = None, heating_type: str = '') -> list[BuildingEnergyCharacteristics]:
        """Get energy related building information (commodities, heat demand [MWh], pv generation [kWh]) for each building that fulfills the query parameters.
>>>>>>> 25c0b14b

        Args:
            nuts_code (str | None, optional): The NUTS or LAU code, e.g. 'DE' for Germany according to the 2021 NUTS code definitions. Defaults to None.
            type (str): The type of building e.g. 'residential'
        Raises:
            ServerException: If an unexpected error occurrs on the server side.

        Returns:
            list[BuildingEnergyCharacteristics]: A list of building objects with energy characteristics.
        """
        logging.debug(
            f"ApiClient: get_building_energy_characteristics(nuts_code={nuts_code}, type={type})"
        )
        nuts_query_param: str = determine_nuts_query_param(nuts_code)

        url: str = f"""{self.base_url}{self.BUILDINGS_ENERGY_CHARACTERISTICS_URL}?{nuts_query_param}={nuts_code}&type={type}&heating_commodity={heating_type}"""
        if geom:
            url += f"&geom={geom}"

        try:
            response: requests.Response = requests.get(url)
            logging.debug("ApiClient: received response. Checking for errors.")
            response.raise_for_status()
        except requests.HTTPError as e:
            raise ServerException("An unexpected exception occurred.")

        logging.debug(
            f"ApiClient: received ok response, proceeding with deserialization."
        )

        results: list[Dict] = json.loads(response.content)
        buildings: list[BuildingEnergyCharacteristics] = []
        for res in results:
            building = BuildingEnergyCharacteristics(
<<<<<<< HEAD
                id=UUID(res["id"]),
                type=res["type"],
                heating_commodity=res["heating_commodity"],
                cooling_commodity=res["cooling_commodity"],
                water_heating_commodity=res["water_heating_commodity"],
                cooking_commodity=res["cooking_commodity"],
                heat_demand=res["heat_demand"],
                pv_generation=res["pv_generation"],
            )
=======
                    id = UUID(res['id']),
                    type = res['type'],
                    heating_commodity = res['heating_commodity'],
                    cooling_commodity = res['cooling_commodity'],
                    water_heating_commodity = res['water_heating_commodity'],
                    cooking_commodity = res['cooking_commodity'],
                    heat_demand = res['heat_demand_MWh'],
                    pv_generation = res['pv_generation_kWh'],
                )
>>>>>>> 25c0b14b
            buildings.append(building)

        return buildings

<<<<<<< HEAD
    def get_building_statistics(
        self,
        country: str = "",
        nuts_level: int | None = None,
        nuts_code: str | None = None,
    ) -> list[BuildingStatistics]:
        """Get the building statistics for the given nuts level or nuts code. Only one of nuts_level and nuts_code may be specified.
=======
    def get_building_type_statistics(self, country: str = '', nuts_level: Optional[int] = None, nuts_code: Optional[str] = None, geom: Optional[Polygon] = None) -> list[BuildingStatistics]:
        """Get the building type statistics for the given nuts level or nuts code. Only one of nuts_level and nuts_code may be specified.
>>>>>>> 25c0b14b

        Args:
            country (str | None, optional): The NUTS-0 code for the country, e.g. 'DE' for Germany. Defaults to None.
            nuts_level (int | None, optional): The NUTS level. Defaults to None.
            nuts_code (str | None, optional): The NUTS code, e.g. 'DE' for Germany according to the 2021 NUTS code definitions. Defaults to None.
            geom (str | None, optional): A custom geometry.
        Raises:
            ValueError: If both nuts_level and nuts_code are specified.
            ServerException: If an unexpected error occurrs on the server side.

        Returns:
            list[BuildingStatistics]: A list of objects per NUTS region or custom geometry with statistical info about buildings.
        """
        if nuts_level is not None and nuts_code is not None:
            raise ValueError(
                "Either nuts_level or nuts_code can be specified, not both."
            )

        if (nuts_level or nuts_code or country) and geom:
            raise ValueError('You can query either by NUTS or by custom geometry, not both.')

        if geom is not None:
            statistics_url = self.BUILDING_TYPE_STATISTICS_BY_GEOM_URL
            query_params = f"?geom={geom.wkt}"
        else:
            statistics_url = self.BUILDING_TYPE_STATISTICS_URL
            query_params = f"?country={country}"
            if nuts_level is not None:
                query_params += f"&nuts_level={nuts_level}"
            elif nuts_code is not None:
                query_params += f"&nuts_code={nuts_code}"

        url: str = f"""{self.base_url}{statistics_url}{query_params}"""
        try:
            response: requests.Response = requests.get(url)
            response.raise_for_status()
        except requests.HTTPError as e:
            raise ServerException("An unexpected exception occurred.")

        results: list = json.loads(response.content)
        statistics: list[BuildingStatistics] = []
        for res in results:
            statistic = BuildingStatistics(
                nuts_code=res["nuts_code"],
                building_count_total=res["building_count_total"],
                building_count_residential=res["building_count_residential"],
                building_count_non_residential=res["building_count_non_residential"],
                building_count_mixed=res["building_count_mixed"],
                building_count_undefined=res["building_count_undefined"],
            )
            statistics.append(statistic)
        return statistics

<<<<<<< HEAD
    def get_building_use_statistics(
        self,
        country: str = "",
        nuts_level: int | None = None,
        nuts_code: str | None = None,
    ) -> list[BuildingUseStatistics]:
=======
    def get_building_use_statistics(self, country: str = '', nuts_level: Optional[int] = None, nuts_code: Optional[str] = None, geom: Optional[Polygon] = None) -> list[BuildingUseStatistics]:
>>>>>>> 25c0b14b
        """Get the building use statistics for the given nuts level or nuts code. Only one of nuts_level and nuts_code may be specified.

        Args:
            country (str | None, optional): The NUTS-0 code for the country, e.g. 'DE' for Germany. Defaults to None.
            nuts_level (int | None, optional): The NUTS level. Defaults to None.
            nuts_code (str | None, optional): The NUTS code, e.g. 'DE' for Germany according to the 2021 NUTS code definitions. Defaults to None.
            geom (str | None, optional): A custom geometry.

        Raises:
            ValueError: If both nuts_level and nuts_code are specified.
            ServerException: If an unexpected error occurrs on the server side.

        Returns:
            list[BuildingStatistics]: A list of objects per NUTS region with statistical info about buildings.
        """
        if nuts_level is not None and nuts_code is not None:
            raise ValueError(
                "Either nuts_level or nuts_code can be specified, not both."
            )

        if (nuts_level or nuts_code or country) and geom:
            raise ValueError('You can query either by NUTS or by custom geometry, not both.')

<<<<<<< HEAD
        url: str = (
            f"""{self.base_url}{self.BUILDING_USE_STATISTICS_URL}{query_params}"""
        )
=======
        if geom is not None:
            statistics_url = self.BUILDING_USE_STATISTICS_BY_GEOM_URL
            query_params = f"?geom={geom.wkt}"
        else:
            statistics_url = self.BUILDING_USE_STATISTICS_URL
            query_params = f"?country={country}"
            if nuts_level is not None:
                query_params += f"&nuts_level={nuts_level}"
            elif nuts_code is not None:
                query_params += f"&nuts_code={nuts_code}"

        url: str = f"""{self.base_url}{statistics_url}{query_params}"""
>>>>>>> 25c0b14b
        try:
            response: requests.Response = requests.get(url)
            response.raise_for_status()
        except requests.HTTPError as e:
            raise ServerException("An unexpected exception occurred.")

        results: list = json.loads(response.content)
        statistics: list[BuildingUseStatistics] = []
        for res in results:
            statistic = BuildingUseStatistics(
                nuts_code=res["nuts_code"],
                type=res["type"],
                use=res["use"],
                building_count=res["building_count"],
            )
            statistics.append(statistic)
        return statistics

    def get_construction_year_statistics(
        self,
        country: str = "",
        nuts_level: int | None = None,
        nuts_code: str | None = None,
    ) -> list[ConstructionYearStatistics]:
        """Get the construction year statistics for the given nuts level or nuts code. Only one of nuts_level and nuts_code may be specified.

<<<<<<< HEAD
        Args:
            country (str | None, optional): The NUTS-0 code for the country, e.g. 'DE' for Germany. Defaults to None.
            nuts_level (int | None, optional): The NUTS level. Defaults to None.
            nuts_code (str | None, optional): The NUTS code, e.g. 'DE' for Germany according to the 2021 NUTS code definitions. Defaults to None.

        Raises:
            ValueError: If both nuts_level and nuts_code are specified.
            ServerException: If an unexpected error occurrs on the server side.

        Returns:
            list[ConstructionYearStatistics]: A list of objects per NUTS region with statistical info about buildings.
        """
        if nuts_level is not None and nuts_code is not None:
            raise ValueError(
                "Either nuts_level or nuts_code can be specified, not both."
            )

        query_params = f"?country={country}"
        if nuts_level is not None:
            query_params += f"&nuts_level={nuts_level}"
        elif nuts_code is not None:
            query_params += f"&nuts_code={nuts_code}"

        url: str = (
            f"""{self.base_url}{self.CONSTRUCTION_YEAR_STATISTICS_URL}{query_params}"""
        )
        try:
            response: requests.Response = requests.get(url)
            response.raise_for_status()
        except requests.HTTPError as e:
            raise ServerException("An unexpected exception occurred.")

        results: list = json.loads(response.content)
        statistics: list[ConstructionYearStatistics] = []
        for res in results:
            statistic = ConstructionYearStatistics(
                nuts_code=res["nuts_code"],
                avg_construction_year=res["avg_construction_year"],
                avg_construction_year_residential=res["avg_construction_year_residential"],
                avg_construction_year_non_residential=res["avg_construction_year_non_residential"],
                avg_construction_year_irrelevant=res["avg_construction_year_irrelevant"],
            )
            statistics.append(statistic)
        return statistics

    def get_footprint_area_statistics(
        self,
        country: str = "",
        nuts_level: int | None = None,
        nuts_code: str | None = None,
    ) -> list[FootprintAreaStatistics]:
        """Get the footprint area statistics for the given nuts level or nuts code. Only one of nuts_level and nuts_code may be specified.
=======
    def get_footprint_area_statistics(self, country: str = '', nuts_level: Optional[int] = None, nuts_code: Optional[str] = None, geom: Optional[Polygon] = None) -> list[FootprintAreaStatistics]:
        """Get the footprint area statistics [m2] for the given nuts level or nuts code. Only one of nuts_level and nuts_code may be specified.
>>>>>>> 25c0b14b

        Args:
            country (str | None, optional): The NUTS-0 code for the country, e.g. 'DE' for Germany. Defaults to None.
            nuts_level (int | None, optional): The NUTS level. Defaults to None.
            nuts_code (str | None, optional): The NUTS code, e.g. 'DE' for Germany according to the 2021 NUTS code definitions. Defaults to None.
            geom (str | None, optional): A custom geometry.

        Raises:
            ValueError: If both nuts_level and nuts_code are specified.
            ServerException: If an unexpected error occurrs on the server side.

        Returns:
            list[FootprintAreaStatistics]: A list of objects per NUTS region with statistical info about buildings.
        """
        if nuts_level is not None and nuts_code is not None:
            raise ValueError(
                "Either nuts_level or nuts_code can be specified, not both."
            )

        if (nuts_level or nuts_code or country) and geom:
            raise ValueError('You can query either by NUTS or by custom geometry, not both.')

<<<<<<< HEAD
        url: str = (
            f"""{self.base_url}{self.FOOTPRINT_AREA_STATISTICS_URL}{query_params}"""
        )
=======
        if geom is not None:
            statistics_url = self.FOOTPRINT_AREA_STATISTICS_BY_GEOM_URL
            query_params = f"?geom={geom.wkt}"
        else:
            statistics_url = self.FOOTPRINT_AREA_STATISTICS_URL
            query_params = f"?country={country}"
            if nuts_level is not None:
                query_params += f"&nuts_level={nuts_level}"
            elif nuts_code is not None:
                query_params += f"&nuts_code={nuts_code}"

        url: str = f"""{self.base_url}{statistics_url}{query_params}"""
>>>>>>> 25c0b14b
        try:
            response: requests.Response = requests.get(url)
            response.raise_for_status()
        except requests.HTTPError as e:
            raise ServerException("An unexpected exception occurred.")

        results: list = json.loads(response.content)
        statistics: list[FootprintAreaStatistics] = []
        for res in results:
            statistic = FootprintAreaStatistics(
<<<<<<< HEAD
                nuts_code=res["nuts_code"],
                sum_footprint_area_total=res["sum_footprint_area_total"],
                avg_footprint_area_total=res["avg_footprint_area_total"],
                sum_footprint_area_residential=res["sum_footprint_area_residential"],
                avg_footprint_area_residential=res["avg_footprint_area_residential"],
                sum_footprint_area_non_residential=res[
                    "sum_footprint_area_non_residential"
                ],
                avg_footprint_area_non_residential=res[
                    "avg_footprint_area_non_residential"
                ],
                sum_footprint_area_irrelevant=res["sum_footprint_area_irrelevant"],
                avg_footprint_area_irrelevant=res["avg_footprint_area_irrelevant"],
                sum_footprint_area_undefined=res["sum_footprint_area_undefined"],
                avg_footprint_area_undefined=res["avg_footprint_area_undefined"],
            )
            statistics.append(statistic)
        return statistics

    def get_heat_demand_statistics(
        self,
        country: str = "",
        nuts_level: Optional[int] = None,
        nuts_code: Optional[str] = None,
    ) -> list[HeatDemandStatistics]:
        """Get the residential heat demand statistics in MWh for the given NUTS level or NUTS/LAU code.
=======
                nuts_code=res['nuts_code'], 
                sum_footprint_area_total=res['sum_footprint_area_total_m2'], 
                avg_footprint_area_total=res['avg_footprint_area_total_m2'], 
                sum_footprint_area_residential=res['sum_footprint_area_residential_m2'],
                avg_footprint_area_residential=res['avg_footprint_area_residential_m2'],
                sum_footprint_area_non_residential=res['sum_footprint_area_non_residential_m2'],
                avg_footprint_area_non_residential=res['avg_footprint_area_non_residential_m2'],
                sum_footprint_area_irrelevant=res['sum_footprint_area_irrelevant_m2'],
                avg_footprint_area_irrelevant=res['avg_footprint_area_irrelevant_m2'],
                sum_footprint_area_undefined=res['sum_footprint_area_undefined_m2'],
                avg_footprint_area_undefined=res['avg_footprint_area_undefined_m2']
                )
            statistics.append(statistic)
        return statistics

    def get_heat_demand_statistics(self, country: str = '', nuts_level: Optional[int] = None, nuts_code: Optional[str] = None, geom: Optional[Polygon] = None) -> list[HeatDemandStatistics]:
        """Get the residential heat demand statistics [MWh] for the given NUTS level or NUTS/LAU code. 
>>>>>>> 25c0b14b
        Results can be limited to a certain country by setting the country parameter.
        Only one of nuts_level and nuts_code may be specified.

        Args:
            country (str | None, optional): The NUTS-0 code for the country, e.g. 'DE' for Germany. Defaults to None.
            nuts_level (int | None, optional): The NUTS level (0=NUTS-0, 1=NUTS-1, 2=NUTS-2, 3=NUTS-3, 4=LAU). Defaults to None.
            nuts_code (str | None, optional): The NUTS or LAU code, e.g. 'DEA' for NRW in Germany according to the 2021 NUTS code and 2019 LAU code definitions. Defaults to None.
            geom (str | None, optional): A custom geometry.

        Raises:
            ValueError: If both nuts_level and nuts_code are specified or the nuts_level is invalid.
            ServerException: If an unexpected error occurrs on the server side.

        Returns:
            list[HeatDemandStatistics]: A list of objects per NUTS/LAU region with statistical info about heat demand [MWh].
        """
        if nuts_level is not None and nuts_code is not None:
            raise ValueError(
                "Either nuts_level or nuts_code can be specified, not both."
            )
        if nuts_level is not None and nuts_level not in range(0, 5):
            raise ValueError(
                "Invalid NUTS/LAU level provided; nuts_level must be in range [0,4]."
            )

        if (nuts_level or nuts_code or country) and geom:
            raise ValueError('You can query either by NUTS or by custom geometry, not both.')

        if geom is not None:
            statistics_url = self.HEAT_DEMAND_STATISTICS_BY_GEOM_URL
            query_params = f"?geom={geom.wkt}"
        else:
            statistics_url = self.HEAT_DEMAND_STATISTICS_URL
            query_params = f"?country={country}"
            if nuts_level is not None:
                query_params += f"&nuts_level={nuts_level}"
            elif nuts_code is not None:
                query_params += f"&nuts_code={nuts_code}"

        url: str = f"""{self.base_url}{statistics_url}{query_params}"""
        try:
            response: requests.Response = requests.get(url)
            response.raise_for_status()
        except requests.HTTPError as e:
            raise ServerException("An unexpected exception occurred.")

        results: list = json.loads(response.content)
        statistics: list[HeatDemandStatistics] = []
        for res in results:
            statistic = HeatDemandStatistics(
<<<<<<< HEAD
                nuts_code=res["nuts_code"],
                heat_demand=res["heat_demand_mwh"],
            )
            statistics.append(statistic)
        return statistics

    def get_energy_consumption_statistics(
        self,
        country: str = "",
        nuts_level: int | None = None,
        nuts_code: str | None = None,
    ) -> list[EnergyConsumptionStatistics]:
        """Get the energy consumption statistics for the given nuts level or nuts code. Only one of nuts_level and nuts_code may be specified.
=======
                nuts_code=res['nuts_code'], 
                heat_demand=res['heat_demand_MWh'], 
                )
            statistics.append(statistic)
        return statistics

    def get_energy_consumption_statistics(self, country: str = '', nuts_level: Optional[int] = None, nuts_code: Optional[str] = None, type: Optional[str] = None, use: Optional[str] = None, commodity: Optional[str] = None, geom: Optional[Polygon] = None) -> list[EnergyConsumptionStatistics]:
        """Get the energy consumption statistics [MWh] for the given nuts level or nuts code. Only one of nuts_level and nuts_code may be specified.
>>>>>>> 25c0b14b

        Args:
            country (str | None, optional): The NUTS-0 code for the country, e.g. 'DE' for Germany. Defaults to None.
            nuts_level (int | None, optional): The NUTS level for which to retrieve the statistics. Defaults to None.
            nuts_code (str | None, optional): The NUTS code of the region for which to retrieve the statistics according to the 2021 NUTS code definitions. Defaults to None.
            geom (str | None, optional): A custom geometry.

        Raises:
            ValueError: If both nuts_level and nuts_code are given.
            ServerException: If an error occurrs on the server side.

        Returns:
            list[EnergyConsumptionStatistics]: A list of energy consumption statistics. If just one nuts_code is queried, the list will only contain one element.
        """
        logging.debug(
            f"ApiClient: get_energy_consumption_statistics(nuts_level={nuts_level}, nuts_code={nuts_code}"
        )

        if nuts_level is not None and nuts_code is not None:
<<<<<<< HEAD
            raise ValueError(
                "Either nuts_level or nuts_code can be specified, not both."
            )

        query_params = f"?country={country}"
        if nuts_level is not None:
            query_params += f"&nuts_level={nuts_level}"
        elif nuts_code is not None:
            query_params += f"&nuts_code={nuts_code}"
=======
            raise ValueError('Either nuts_level or nuts_code can be specified, not both.')
        
        if (nuts_level or nuts_code or country) and geom:
            raise ValueError('You can query either by NUTS or by custom geometry, not both.')

        if geom is not None:
            statistics_url = self.ENERGY_STATISTICS_BY_GEOM_URL
            query_params = f"?geom={geom.wkt}"
        else:
            statistics_url = self.ENERGY_STATISTICS_URL
            query_params = f"?country={country}"
            if nuts_level is not None:
                query_params += f"&nuts_level={nuts_level}"
            elif nuts_code is not None:
                query_params += f"&nuts_code={nuts_code}"

        if type is not None:
            query_params += f"&type={type}"
        if use is not None:
            query_params += f"&use={use}"
        if commodity is not None:
            query_params += f"&commodity={commodity}"
>>>>>>> 25c0b14b

        url: str = f"""{self.base_url}{statistics_url}{query_params}"""
        try:
            response: requests.Response = requests.get(url)
            response.raise_for_status()
        except requests.HTTPError as e:
            raise ServerException("An unexpected exception occurred.")

        results: list = json.loads(response.content)
        statistics: list[EnergyConsumptionStatistics] = []
        for res in results:
<<<<<<< HEAD
            res_nuts_code: str = res["nuts_code"]
            energy_consumption: float = res["energy_consumption_kWh"]

            energy_consumption_residential: float = res["residential"][
                "energy_consumption_kWh"
            ]
            commodities_residential: Dict[str, float] = res["residential"][
                "commodities"
            ]
            residential: SectorEnergyConsumptionStatistics = (
                SectorEnergyConsumptionStatistics(
                    energy_consumption_residential, commodities_residential
                )
            )

            statistic = EnergyConsumptionStatistics(
                nuts_code=res_nuts_code,
                energy_consumption=energy_consumption,
                residential=residential,
            )
            statistics.append(statistic)
        return statistics

    def get_energy_commodity_statistics(
        self,
        country: str = "",
        nuts_level: int | None = None,
        nuts_code: str | None = None,
        commodity: str = "",
    ) -> list[EnergyCommodityStatistics]:
=======
            res_nuts_code: str = res['nuts_code']
            res_type: str = res['type']
            res_use: str = res['use']
            res_commodity: str = res['commodity']
            res_consumption_MWh: float = res['consumption_MWh']

            statistic = EnergyConsumptionStatistics(
                nuts_code=res_nuts_code, 
                type=res_type,
                use=res_use,
                commodity=res_commodity,
                consumption=res_consumption_MWh)
            statistics.append(statistic)
        return statistics

    def get_energy_commodity_statistics(self, country: str = '', nuts_level: Optional[int] = None, nuts_code: Optional[str] = None, geom: Optional[Polygon] = None, commodity: str = '') -> list[EnergyCommodityStatistics]:
>>>>>>> 25c0b14b
        """Get the energy commodity statistics for the given nuts level or nuts code. Only one of nuts_level and nuts_code may be specified.

        Args:
            country (str | None, optional): The NUTS-0 code for the country, e.g. 'DE' for Germany. Defaults to None.
            nuts_level (int | None, optional): The NUTS level for which to retrieve the statistics. Defaults to None.
            nuts_code (str | None, optional): The NUTS code of the region for which to retrieve the statistics according to the 2021 NUTS code definitions. Defaults to None.
            commodity (str, optional): The commodity for which to get statistics

        Raises:
            ValueError: If both nuts_level and nuts_code are given.
            ServerException: If an error occurrs on the server side.
            geom (str | None, optional): A custom geometry.

        Returns:
            list[EnergyCommodityStatistics]: A list of building commodity statistics. If just one nuts_code is queried, the list will only contain one element.
        """
        logging.debug(
            f"ApiClient: get_energy_commodity_statistics(nuts_level={nuts_level}, nuts_code={nuts_code}, commodity={commodity}"
        )

        if nuts_level is not None and nuts_code is not None:
<<<<<<< HEAD
            raise ValueError(
                "Either nuts_level or nuts_code can be specified, not both."
            )

        query_params = f"?country={country}"
        if nuts_level is not None:
            query_params += f"&nuts_level={nuts_level}"
        elif nuts_code is not None:
            query_params += f"&nuts_code={nuts_code}"

        if commodity:
            query_params += f"&commodity={commodity}"

        url: str = (
            f"""{self.base_url}{self.BUILDING_COMMODITY_STATISTICS_URL}{query_params}"""
        )
=======
            raise ValueError('Either nuts_level or nuts_code can be specified, not both.')
        
        if (nuts_level or nuts_code or country) and geom:
            raise ValueError('You can query either by NUTS or by custom geometry, not both.')

        if geom is not None:
            statistics_url = self.BUILDING_COMMODITY_STATISTICS_BY_GEOM_URL
            query_params = f"?geom={geom.wkt}"
        else:
            statistics_url = self.BUILDING_COMMODITY_STATISTICS_URL
            query_params = f"?country={country}"
            if nuts_level is not None:
                query_params += f"&nuts_level={nuts_level}"
            elif nuts_code is not None:
                query_params += f"&nuts_code={nuts_code}"

        url: str = f"""{self.base_url}{statistics_url}{query_params}"""
>>>>>>> 25c0b14b
        try:
            response: requests.Response = requests.get(url)
            response.raise_for_status()
        except requests.HTTPError as e:
            raise ServerException("An unexpected exception occurred.")

        results: list = json.loads(response.content)
        statistics: list[EnergyCommodityStatistics] = []
        for res in results:
            res_nuts_code: str = res["nuts_code"]
            res_commodity: str = res["commodity"]
            res_heating_commodity_count: int = int(
                res["commodity_count"]["heating_commodity_count"]
            )
            res_cooling_commodity_count: int = int(
                res["commodity_count"]["cooling_commodity_count"]
            )
            res_water_heating_commodity_count: int = int(
                res["commodity_count"]["water_heating_commodity_count"]
            )
            res_cooking_commodity_count: int = int(
                res["commodity_count"]["cooking_commodity_count"]
            )

            statistic = EnergyCommodityStatistics(
                nuts_code=res_nuts_code,
                commodity_name=res_commodity,
                building_count=CommodityCount(
                    heating_commodity_count=res_heating_commodity_count,
                    cooling_commodity_count=res_cooling_commodity_count,
                    water_heating_commodity_count=res_water_heating_commodity_count,
                    cooking_commodity_count=res_cooking_commodity_count,
                ),
            )
            statistics.append(statistic)

        return statistics

    def refresh_buildings(self) -> None:
        """[REQUIRES AUTHENTICATION] Refreshes the materialized view 'buildings'.

        Raises:
            MissingCredentialsException: If no API token exists. This is probably the case because username and password were not specified when initializing the client.
        """
        logging.debug("ApiClient: refresh_buildings")
        if not self.api_token:
            raise MissingCredentialsException(
                "This endpoint is private. You need to provide username and password when initializing the client."
            )

        url: str = f"""{self.base_url}{self.VIEW_REFRESH_URL}"""
        try:
            response: requests.Response = requests.post(
                url, headers=self.__construct_authorization_header(json=False)
            )
            response.raise_for_status()
        except requests.HTTPError as e:
            if e.response.status_code == 403:
                raise UnauthorizedException(
                    "You are not authorized to perform this operation. Perhaps wrong username and password given?"
                )
            else:
                raise ServerException("An unexpected error occured.")

    def get_building_stock(
        self, geom: Polygon | None = None, nuts_code: str = ""
    ) -> list[BuildingStockEntry]:
        """[REQUIRES AUTHENTICATION]  Gets all entries of the building stock within the specified geometry.

        Args:
            geom (Polygon, optional): The polygon for which to retrieve buildings.
            nuts_code (str, optional): The NUTS region to get buildings from.

        Raises:
            MissingCredentialsException: If no API token exists. This is probably the case because username and password were not specified when initializing the client.

        Returns:
            list[BuildingStockEntry]: All building stock entries that lie within the given polygon.
        """
        logging.debug(f"ApiClient: get_building_stock")

        if not self.api_token:
            raise MissingCredentialsException(
                "This endpoint is private. You need to provide username and password when initializing the client."
            )

        query_params: str = ""
        if geom is not None and nuts_code:
            nuts_query_param = determine_nuts_query_param(nuts_code)
            query_params = f"?geom={geom}&{nuts_query_param}={nuts_code}"
        elif geom is not None:
            query_params = f"?geom={geom}"
        elif nuts_code:
            nuts_query_param = determine_nuts_query_param(nuts_code)
            query_params = f"?{nuts_query_param}={nuts_code}"

        url: str = f"""{self.base_url}{self.BUILDING_STOCK_URL}{query_params}"""

        try:
            response: requests.Response = requests.get(
                url, headers=self.__construct_authorization_header()
            )
            response.raise_for_status()
        except requests.HTTPError as e:
            if e.response.status_code == 403:
                raise UnauthorizedException(
                    "You are not authorized to perform this operation."
                )
            else:
                raise ServerException("An unexpected error occured.")

        buildings: list[BuildingStockEntry] = []
        results: Dict = json.loads(response.content)
        for result in results:
            building = BuildingStockEntry(
                building_id=result["building_id"],
                footprint=ewkt_loads(result["footprint"]),
                centroid=ewkt_loads(result["centroid"]),
                footprint_area=result["footprint_area"],
                nuts3=result["nuts3"],
                nuts2=result["nuts2"],
                nuts1=result["nuts1"],
                nuts0=result["nuts0"],
                lau=result["lau"],
            )
            buildings.append(building)

        return buildings

    def post_building_stock(self, buildings: list[BuildingStockEntry]) -> None:
        """[REQUIRES AUTHENTICATION]  Posts the building_stock data to the database.

        Args:
            buildings (list[BuildingStockEntry]): The building stock entries to post.

        Raises:
            MissingCredentialsException: If no API token exists. This is probably the case because username and password were not specified when initializing the client.
            UnauthorizedException: If the API token is not accepted.
            ClientException: If an error on the client side occurred.
            ServerException: If an unexpected error on the server side occurred.
        """

        if not self.api_token:
            raise MissingCredentialsException(
                "This endpoint is private. You need to provide username and password when initializing the client."
            )
        url: str = f"""{self.base_url}{self.BUILDING_STOCK_URL}"""

        buildings_json = json.dumps(buildings, cls=EnhancedJSONEncoder)
        try:
            response: requests.Response = requests.post(
                url,
                data=buildings_json,
                headers=self.__construct_authorization_header(),
            )
            response.raise_for_status()
        except requests.exceptions.HTTPError as err:
            if err.response.status_code == 403:
                raise UnauthorizedException(
                    "You are not authorized to perform this operation. Perhaps wrong username and password given?"
                )
            elif err.response.status_code >= 400 and err.response.status_code >= 499:
                raise ClientException("A client side error occured", err)
            else:
                raise ServerException("An unexpected error occurred", err)

    def post_nuts(self, nuts_regions: list[NutsRegion]) -> None:
        """[REQUIRES AUTHENTICATION] Posts the nuts data to the database. Private endpoint: requires client to have credentials.

        Raises:
            MissingCredentialsException: If no API token exists. This is probably the case because username and password were not specified when initializing the client.
            UnauthorizedException: If the API token is not accepted.
            ClientException: If an error on the client side occurred.
            ServerException: If an unexpected error on the server side occurred.
        """
        logging.debug("ApiClient: post_nuts")

        if not self.api_token:
            raise MissingCredentialsException(
                "This endpoint is private. You need to provide username and password when initializing the client."
            )

        url: str = f"""{self.base_url}{self.NUTS_URL}"""

        nuts_regions_json = json.dumps(nuts_regions, cls=EnhancedJSONEncoder)

        try:
            response: requests.Response = requests.post(
                url,
                data=nuts_regions_json,
                headers=self.__construct_authorization_header(),
            )
            response.raise_for_status()
        except requests.exceptions.HTTPError as err:
            if err.response.status_code == 403:
                raise UnauthorizedException(
                    "You are not authorized to perform this operation. Perhaps wrong username and password given?"
                )
            elif err.response.status_code >= 400 and err.response.status_code >= 499:
                raise ClientException("A client side error occured", err)
            else:
                raise ServerException("An unexpected error occurred", err)

    def post_addresses(self, addresses: list[AddressInfo]) -> None:
        """[REQUIRES AUTHENTICATION] Posts addresses to the database.

        Args:
            addresses (list[Address]): The address data to post.

        Raises:
            MissingCredentialsException: If no API token exists. This is probably the case because username and password were not specified when initializing the client.
            UnauthorizedException: If the API token is not accepted.
            ClientException: If an error on the client side occurred.
            ServerException: If an unexpected error on the server side occurred.
        """
        logging.debug("ApiClient: post_addresses")
        if not self.api_token:
            raise MissingCredentialsException(
                "This endpoint is private. You need to provide username and password when initializing the client."
            )

        url: str = f"""{self.base_url}{self.ADDRESS_URL}"""
        addresses_json = json.dumps(addresses, cls=EnhancedJSONEncoder)
        try:
            response: requests.Response = requests.post(
                url,
                data=addresses_json,
                headers=self.__construct_authorization_header(),
            )
            response.raise_for_status()
        except requests.exceptions.HTTPError as err:
            if err.response.status_code == 403:
                raise UnauthorizedException(
                    "You are not authorized to perform this operation. Perhaps wrong username and password given?"
                )
            elif err.response.status_code >= 400 and err.response.status_code >= 499:
                raise ClientException("A client side error occured", err)
            else:
                raise ServerException("An unexpected error occurred", err)

    def post_type_info(self, type_infos: list[TypeInfo]) -> None:
        """[REQUIRES AUTHENTICATION] Posts the type info data to the database.

        Args:
            type_infos (list[TypeInfo]): The type info data to post.

        Raises:
            MissingCredentialsException: If no API token exists. This is probably the case because username and password were not specified when initializing the client.
            UnauthorizedException: If the API token is not accepted.
            ClientException: If an error on the client side occurred.
            ServerException: If an unexpected error on the server side occurred.
        """

        logging.debug("ApiClient: post_type_info")
        if not self.api_token:
            raise MissingCredentialsException(
                "This endpoint is private. You need to provide username and password when initializing the client."
            )

        url: str = f"""{self.base_url}{self.TYPE_URL}"""

        type_infos_json = json.dumps(type_infos, cls=EnhancedJSONEncoder)
        try:
            response: requests.Response = requests.post(
                url,
                data=type_infos_json,
                headers=self.__construct_authorization_header(),
            )
            response.raise_for_status()
        except requests.exceptions.HTTPError as err:
            if err.response.status_code == 403:
                raise UnauthorizedException(
                    "You are not authorized to perform this operation. Perhaps wrong username and password given?"
                )
            elif err.response.status_code >= 400 and err.response.status_code >= 499:
                raise ClientException("A client side error occured", err)
            else:
                raise ServerException("An unexpected error occurred", err)

    def post_use_info(self, use_infos: list[UseInfo]) -> None:
        """[REQUIRES AUTHENTICATION] Posts the use info data to the database.

        Args:
            use_infos (list[UseInfo]): The use info data to post.

        Raises:
            MissingCredentialsException: If no API token exists. This is probably the case because username and password were not specified when initializing the client.
            UnauthorizedException: If the API token is not accepted.
            ClientException: If an error on the client side occurred.
            ServerException: If an unexpected error on the server side occurred.
        """

        logging.debug("ApiClient: post_use_info")
        if not self.api_token:
            raise MissingCredentialsException(
                "This endpoint is private. You need to provide username and password when initializing the client."
            )

        url: str = f"""{self.base_url}{self.USE_URL}"""

        use_infos_json = json.dumps(use_infos, cls=EnhancedJSONEncoder)
        try:
            response: requests.Response = requests.post(
                url,
                data=use_infos_json,
                headers=self.__construct_authorization_header(),
            )
            response.raise_for_status()
        except requests.exceptions.HTTPError as err:
            if err.response.status_code == 403:
                raise UnauthorizedException(
                    "You are not authorized to perform this operation. Perhaps wrong username and password given?"
                )
            elif err.response.status_code >= 400 and err.response.status_code >= 499:
                raise ClientException("A client side error occured", err)
            else:
                raise ServerException("An unexpected error occurred", err)

    def post_height_info(self, height_infos: list[HeightInfo]) -> None:
        """[REQUIRES AUTHENTICATION] Posts the household count data to the database.

        Args:
            household_infos (list[HeightInfo]): The household count data to post.

        Raises:
            MissingCredentialsException: If no API token exists. This is probably the case because username and password were not specified when initializing the client.
            UnauthorizedException: If the API token is not accepted.
            ClientException: If an error on the client side occurred.
            ServerException: If an unexpected error on the server side occurred.
        """
        logging.debug("ApiClient: post_height_info")
        if not self.api_token:
            raise MissingCredentialsException(
                "This endpoint is private. You need to provide username and password when initializing the client."
            )

        url: str = f"""{self.base_url}{self.HEIGHT_URL}"""
        height_infos_json = json.dumps(height_infos, cls=EnhancedJSONEncoder)
        try:
            response: requests.Response = requests.post(
                url,
                data=height_infos_json,
                headers=self.__construct_authorization_header(),
            )
            response.raise_for_status()
        except requests.exceptions.HTTPError as err:
            if err.response.status_code == 403:
                raise UnauthorizedException(
                    "You are not authorized to perform this operation. Perhaps wrong username and password given?"
                )
            elif err.response.status_code >= 400 and err.response.status_code >= 499:
                raise ClientException("A client side error occured", err)
            else:
                raise ServerException("An unexpected error occurred", err)

    def post_household_count(self, household_infos: list[HouseholdInfo]) -> None:
        """[REQUIRES AUTHENTICATION] Posts the household count data to the database.

        Args:
            household_infos (list[HouseholdInfo]): The household count data to post.

        Raises:
            MissingCredentialsException: If no API token exists. This is probably the case because username and password were not specified when initializing the client.
            UnauthorizedException: If the API token is not accepted.
            ClientException: If an error on the client side occurred.
            ServerException: If an unexpected error on the server side occurred.
        """
        logging.debug("ApiClient: post_household_count")
        if not self.api_token:
            raise MissingCredentialsException(
                "This endpoint is private. You need to provide username and password when initializing the client."
            )

        url: str = f"""{self.base_url}{self.HOUSEHOLD_COUNT_URL}"""
        household_infos_json = json.dumps(household_infos, cls=EnhancedJSONEncoder)
        try:
            response: requests.Response = requests.post(
                url,
                data=household_infos_json,
                headers=self.__construct_authorization_header(),
            )
            response.raise_for_status()
        except requests.exceptions.HTTPError as err:
            if err.response.status_code == 403:
                raise UnauthorizedException(
                    "You are not authorized to perform this operation. Perhaps wrong username and password given?"
                )
            elif err.response.status_code >= 400 and err.response.status_code >= 499:
                raise ClientException("A client side error occured", err)
            else:
                raise ServerException("An unexpected error occurred", err)

    def post_heating_commodity(
        self, heating_commodity_infos: list[HeatingCommodityInfo]
    ) -> None:
        """[REQUIRES AUTHENTICATION]  Posts the heating commodity data to the database.

        Args:
            heating_commodity_infos (list[HeatingCommodityInfo]): The heating commodity data to post.

        Raises:
            MissingCredentialsException: If no API token exists. This is probably the case because username and password were not specified when initializing the client.
            UnauthorizedException: If the API token is not accepted.
            ClientException: If an error on the client side occurred.
            ServerException: If an unexpected error on the server side occurred.
        """
        logging.debug("ApiClient: post_heating_commodity")
        if not self.api_token:
            raise MissingCredentialsException(
                "This endpoint is private. You need to provide username and password when initializing the client."
            )

        url: str = f"""{self.base_url}{self.HEATING_COMMODITY_URL}"""
        heating_commodity_infos_json = json.dumps(
            heating_commodity_infos, cls=EnhancedJSONEncoder
        )
        try:
            response: requests.Response = requests.post(
                url,
                data=heating_commodity_infos_json,
                headers=self.__construct_authorization_header(),
            )
            response.raise_for_status()
        except requests.exceptions.HTTPError as err:
            if err.response.status_code == 403:
                raise UnauthorizedException(
                    "You are not authorized to perform this operation. Perhaps wrong username and password given?"
                )
            elif err.response.status_code >= 400 and err.response.status_code >= 499:
                raise ClientException("A client side error occured", err)
            else:
                raise ServerException("An unexpected error occurred", err)

    def post_cooling_commodity(
        self, cooling_commodity_infos: list[CoolingCommodityInfo]
    ) -> None:
        """[REQUIRES AUTHENTICATION] Posts the cooling commodity data to the database.

        Args:
            cooling_commodity_infos (list[CoolingCommodityInfo]): The cooling commodity data to post.

        Raises:
            MissingCredentialsException: If no API token exists. This is probably the case because username and password were not specified when initializing the client.
            UnauthorizedException: If the API token is not accepted.
            ClientException: If an error on the client side occurred.
            ServerException: If an unexpected error on the server side occurred.
        """
        logging.debug("ApiClient: post_cooling_commodity")
        if not self.api_token:
            raise MissingCredentialsException(
                "This endpoint is private. You need to provide username and password when initializing the client."
            )

        url: str = f"""{self.base_url}{self.COOLING_COMMODITY_URL}"""
        cooling_commodity_infos_json = json.dumps(
            cooling_commodity_infos, cls=EnhancedJSONEncoder
        )
        try:
            response: requests.Response = requests.post(
                url,
                data=cooling_commodity_infos_json,
                headers=self.__construct_authorization_header(),
            )
            response.raise_for_status()
        except requests.exceptions.HTTPError as err:
            if err.response.status_code == 403:
                raise UnauthorizedException(
                    "You are not authorized to perform this operation. Perhaps wrong username and password given?"
                )
            elif err.response.status_code >= 400 and err.response.status_code >= 499:
                raise ClientException("A client side error occured", err)
            else:
                raise ServerException("An unexpected error occurred", err)

    def post_water_heating_commodity(
        self, water_heating_commodity_infos: list[WaterHeatingCommodityInfo]
    ) -> None:
        """[REQUIRES AUTHENTICATION] Posts the water heating commodity data to the database.

        Args:
            water_heating_commodity_infos (list[WaterHeatingCommodityInfo]): The water heating commodity infos to post.

        Raises:
            MissingCredentialsException: If no API token exists. This is probably the case because username and password were not specified when initializing the client.
            UnauthorizedException: If the API token is not accepted.
            ClientException: If an error on the client side occurred.
            ServerException: If an unexpected error on the server side occurred.
        """
        logging.debug("ApiClient: post_water_heating_commodity")
        if not self.api_token:
            raise MissingCredentialsException(
                "This endpoint is private. You need to provide username and password when initializing the client."
            )

        url: str = f"""{self.base_url}{self.WARM_WATER_COMMODITY_URL}"""
        water_heating_commodity_infos_json = json.dumps(
            water_heating_commodity_infos, cls=EnhancedJSONEncoder
        )
        try:
            response: requests.Response = requests.post(
                url,
                data=water_heating_commodity_infos_json,
                headers=self.__construct_authorization_header(),
            )
            response.raise_for_status()
        except requests.exceptions.HTTPError as err:
            if err.response.status_code == 403:
                raise UnauthorizedException(
                    "You are not authorized to perform this operation. Perhaps wrong username and password given?"
                )
            elif err.response.status_code >= 400 and err.response.status_code >= 499:
                raise ClientException("A client side error occured", err)
            else:
                raise ServerException("An unexpected error occurred", err)

    def post_cooking_commodity(
        self, cooking_commodity_infos: list[CookingCommodityInfo]
    ) -> None:
        """[REQUIRES AUTHENTICATION] Posts the cooking commodity data to the database.

        Args:
            cooking_commodity_infos (list[CookingCommodityInfo]): The cooking commodity infos to post.

        Raises:
            MissingCredentialsException: If no API token exists. This is probably the case because username and password were not specified when initializing the client.
            UnauthorizedException: If the API token is not accepted.
            ClientException: If an error on the client side occurred.
            ServerException: If an unexpected error on the server side occurred.
        """
        logging.debug("ApiClient: post_cooking_commodity")
        if not self.api_token:
            raise MissingCredentialsException(
                "This endpoint is private. You need to provide username and password when initializing the client."
            )

        url: str = f"""{self.base_url}{self.COOKING_COMMODITY_URL}"""
        cooking_commodity_infos_json = json.dumps(
            cooking_commodity_infos, cls=EnhancedJSONEncoder
        )
        try:
            response: requests.Response = requests.post(
                url,
                data=cooking_commodity_infos_json,
                headers=self.__construct_authorization_header(),
            )
            response.raise_for_status()
        except requests.exceptions.HTTPError as err:
            if err.response.status_code == 403:
                raise UnauthorizedException(
                    "You are not authorized to perform this operation. Perhaps wrong username and password given?"
                )
            elif err.response.status_code >= 400 and err.response.status_code >= 499:
                raise ClientException("A client side error occured", err)
            else:
                raise ServerException("An unexpected error occurred", err)

    def post_energy_consumption(
        self, energy_consumption_infos: list[EnergyConsumption]
    ) -> None:
        """[REQUIRES AUTHENTICATION] Posts the energy consumption data to the database.

        Args:
            energy_consumption_infos (list[EnergyConsumption]): The energy consumption infos to post.

        Raises:
            MissingCredentialsException: If no API token exists. This is probably the case because username and password were not specified when initializing the client.
            UnauthorizedException: If the API token is not accepted.
            ClientException: If an error on the client side occurred.
            ServerException: If an unexpected error on the server side occurred.
        """
        logging.debug("ApiClient: post_energy_consumption_commodity")
        if not self.api_token:
            raise MissingCredentialsException(
                "This endpoint is private. You need to provide username and password when initializing the client."
            )

        url: str = f"""{self.base_url}{self.ENERGY_CONSUMPTION_URL}"""
        energy_consumption_infos_json = json.dumps(
            energy_consumption_infos, cls=EnhancedJSONEncoder
        )
        try:
            response: requests.Response = requests.post(
                url,
                data=energy_consumption_infos_json,
                headers=self.__construct_authorization_header(),
            )
            response.raise_for_status()
        except requests.exceptions.HTTPError as err:
            if err.response.status_code == 403:
                raise UnauthorizedException(
                    "You are not authorized to perform this operation. Perhaps wrong username and password given?"
                )
            elif err.response.status_code >= 400 and err.response.status_code >= 499:
                raise ClientException("A client side error occured", err)
            else:
                raise ServerException("An unexpected error occurred", err)

    def post_heat_demand(self, heat_demand_infos: list[HeatDemandInfo]) -> None:
        """[REQUIRES AUTHENTICATION] Posts the heat demand data to the database.

        Args:
            heat_demand_infos (list[HeatDemandInfo]): The heat demand infos to post.

        Raises:
            MissingCredentialsException: If no API token exists. This is probably the case because username and password were not specified when initializing the client.
            UnauthorizedException: If the API token is not accepted.
            ClientException: If an error on the client side occurred.
            ServerException: If an unexpected error on the server side occurred.
        """
        logging.debug("ApiClient: post_heat_demand")
        if not self.api_token:
            raise MissingCredentialsException(
                "This endpoint is private. You need to provide username and password when initializing the client."
            )

        url: str = f"""{self.base_url}{self.HEAT_DEMAND_URL}"""
        heat_demand_infos_json = json.dumps(heat_demand_infos, cls=EnhancedJSONEncoder)
        try:
            response: requests.Response = requests.post(
                url,
                data=heat_demand_infos_json,
                headers=self.__construct_authorization_header(),
            )
            response.raise_for_status()
        except requests.exceptions.HTTPError as err:
            if err.response.status_code == 403:
                raise UnauthorizedException(
                    "You are not authorized to perform this operation. Perhaps wrong username and password given?"
                )
            elif err.response.status_code >= 400 and err.response.status_code >= 499:
                raise ClientException("A client side error occured", err)
            else:
                raise ServerException("An unexpected error occurred", err)

    def post_pv_generation(self, pv_generation_infos: list[PvGenerationInfo]) -> None:
        """[REQUIRES AUTHENTICATION] Posts the pv generation data to the database.

        Args:
            pv_generation_infos (list[PvGenerationInfo]): The pv generation infos to post.

        Raises:
            MissingCredentialsException: If no API token exists. This is probably the case because username and password were not specified when initializing the client.
            UnauthorizedException: If the API token is not accepted.
            ClientException: If an error on the client side occurred.
            ServerException: If an unexpected error on the server side occurred.
        """
        logging.debug("ApiClient: post_pv_generation")
        if not self.api_token:
            raise MissingCredentialsException(
                "This endpoint is private. You need to provide username and password when initializing the client."
            )

        url: str = f"""{self.base_url}{self.PV_GENERATION_URL}"""
        pv_generation_infos_json = json.dumps(
            pv_generation_infos, cls=EnhancedJSONEncoder
        )
        try:
            response: requests.Response = requests.post(
                url,
                data=pv_generation_infos_json,
                headers=self.__construct_authorization_header(),
            )
            response.raise_for_status()
        except requests.exceptions.HTTPError as err:
            if err.response.status_code == 403:
                raise UnauthorizedException(
                    "You are not authorized to perform this operation. Perhaps wrong username and password given?"
                )
            elif err.response.status_code >= 400 and err.response.status_code >= 499:
                raise ClientException("A client side error occured", err)
            else:
                raise ServerException("An unexpected error occurred", err)

    def post_construction_year(
        self, construction_year_infos: list[ConstructionYearInfo]
    ) -> None:
        """[REQUIRES AUTHENTICATION] Posts the construction year data to the database.

        Args:
            construction_year_infos (list[ConstructionYearInfo]): The construction year data to post.

        Raises:
            MissingCredentialsException: If no API token exists. This is probably the case because username and password were not specified when initializing the client.
            UnauthorizedException: If the API token is not accepted.
            ClientException: If an error on the client side occurred.
            ServerException: If an unexpected error on the server side occurred.
        """
        logging.debug("ApiClient: post_construction_year")
        if not self.api_token:
            raise MissingCredentialsException(
                "This endpoint is private. You need to provide username and password when initializing the client."
            )

        url: str = f"""{self.base_url}{self.CONSTRUCTION_YEAR_URL}"""
        construction_year_json = json.dumps(
            construction_year_infos, cls=EnhancedJSONEncoder
        )
        try:
            response: requests.Response = requests.post(
                url,
                data=construction_year_json,
                headers=self.__construct_authorization_header(),
            )
            response.raise_for_status()
        except requests.exceptions.HTTPError as err:
            if err.response.status_code == 403:
                raise UnauthorizedException(
                    "You are not authorized to perform this operation. Perhaps wrong username and password given?"
                )
            elif err.response.status_code >= 400 and err.response.status_code >= 499:
                raise ClientException("A client side error occured", err)
            else:
                raise ServerException("An unexpected error occurred", err)

    def post_timing_log(self, function_name: str, measured_time: float):
        logging.debug("ApiClient: post_timing_log")
        if not self.api_token:
            raise MissingCredentialsException(
                "This endpoint is private. You need to provide username and password when initializing the client."
            )

        url: str = f"""{self.base_url}{self.TIMING_LOG_URL}"""

        try:
            response: requests.Response = requests.post(
                url,
                data=json.dumps(
                    {"function_name": function_name, "measured_time": measured_time}
                ),
                headers=self.__construct_authorization_header(),
            )
            response.raise_for_status()
        except requests.exceptions.HTTPError as err:
            if err.response.status_code == 403:
                raise UnauthorizedException(
                    "You are not authorized to perform this operation. Perhaps wrong username and password given?"
                )
            elif err.response.status_code >= 400 and err.response.status_code >= 499:
                raise ClientException("A client side error occured", err)
            else:
                raise ServerException("An unexpected error occurred", err)

    def get_nuts_region(self, nuts_code: str):
        logging.debug(f"ApiClient: get_nuts_region")
        url: str = f"""{self.base_url}{self.NUTS_URL}/{nuts_code}"""
        try:
            response: requests.Response = requests.get(url)
            response.raise_for_status()
        except requests.HTTPError as e:
            if e.response.status_code == 403:
                raise UnauthorizedException(
                    "You are not authorized to perform this operation."
                )
            else:
                raise ServerException("An unexpected error occured.")

        response_content: Dict = json.loads(response.content)

        nuts_region = NutsRegion(
            code=response_content["code"],
            name=response_content["name"],
            level=response_content["level"],
            parent=response_content["parent"],
            geometry=ewkt_loads(response_content["geometry"]),
        )

        return nuts_region

    def get_children_nuts_codes(self, parent_region_code: str = "") -> list[str]:
        logging.debug(f"ApiClient: get_nuts_region")
        url: str = (
            f"""{self.base_url}{self.NUTS_CODES_URL}?parent={parent_region_code}"""
        )
        try:
            response: requests.Response = requests.get(url)
            response.raise_for_status()
        except requests.HTTPError as e:
            if e.response.status_code == 403:
                raise UnauthorizedException(
                    "You are not authorized to perform this operation."
                )
            else:
                raise ServerException("An unexpected error occured.")

        return json.loads(response.content)


class NominatimClient:
    def __init__(self, proxy: bool = False):
        """Constructor.

        Args:
            proxy (bool, optional): Whether to use a proxy or not. Proxy should be used when using client on cluster compute nodes. Defaults to False.
            username (str | None, optional): Username for authentication. Only required when using client for accessing endpoints that are not open. Defaults to None.
            password (str | None, optional): Password; see username. Defaults to None.
            dev (boolean, optional): The 'phase' the client is used in, i.e. which databse to access. Possible options: 'dev', 'staging'. Defaults to 'staging'.
        """
        logging.basicConfig(level=logging.WARN)

        self.config = load_config()
        if proxy:
            host = self.config["proxy"]["host"]
            port = self.config["proxy"]["port"]
        else:
            host = self.config["nominatim"]["host"]
            port = self.config["nominatim"]["port"]

        self.address = f"""http://{host}:{port}"""

    def get_address_from_location(
        self, lat: float, lon: float
    ) -> Tuple[str, str, str, str]:
        logging.debug(f"NominatimClient: get_address_from_location")
        url: str = f"""{self.address}/reverse/?lat={lat}&lon={lon}&zoom=18&format=geocodejson"""
        try:
            response: requests.Response = requests.get(url)
            response.raise_for_status()
        except requests.HTTPError as e:
            if e.response.status_code == 403:
                raise UnauthorizedException(
                    "You are not authorized to perform this operation."
                )
            else:
                raise ServerException("An unexpected error occured.")

        response_content: Dict = json.loads(response.content)
        if "error" in response_content or not "features" in response_content:
            raise GeocodeException

        address_info = response_content["features"][0]["properties"]["geocoding"]

        house_number: str = (
            address_info["housenumber"] if "housenumber" in address_info else ""
        )
        street: str = address_info["street"] if "street" in address_info else ""
        postcode: str = address_info["postcode"] if "postcode" in address_info else ""
        city: str = address_info["city"] if "city" in address_info else ""

        return (street, house_number, postcode, city)<|MERGE_RESOLUTION|>--- conflicted
+++ resolved
@@ -10,7 +10,6 @@
 from shapely import wkt
 from shapely.geometry import Polygon, shape
 
-<<<<<<< HEAD
 from builda_client.exceptions import (
     ClientException,
     GeocodeException,
@@ -47,33 +46,13 @@
     ParcelInfo,
     ParcelMinimalDto,
     PvGenerationInfo,
-    SectorEnergyConsumptionStatistics,
+   
     TypeInfo,
     UseInfo,
     WaterHeatingCommodityInfo,
     FootprintAreaStatistics,
     BuildingUseStatistics,
 )
-=======
-from builda_client.exceptions import (ClientException, GeocodeException,
-                                      MissingCredentialsException,
-                                      ServerException, UnauthorizedException)
-from builda_client.model import (Address, AddressInfo, Building, BuildingBase,
-                                 BuildingEnergyCharacteristics,
-                                 BuildingHouseholds, BuildingParcel,
-                                 BuildingStatistics, BuildingStockEntry,
-                                 CommodityCount, CookingCommodityInfo,
-                                 CoolingCommodityInfo,
-                                 EnergyCommodityStatistics, EnergyConsumption,
-                                 EnergyConsumptionStatistics,
-                                 EnhancedJSONEncoder, HeatDemandInfo,
-                                 HeatDemandStatistics, HeatingCommodityInfo,
-                                 HeightInfo, HouseholdInfo, NutsRegion, Parcel,
-                                 ParcelInfo, ParcelMinimalDto,
-                                 PvGenerationInfo,
-                                 TypeInfo, UseInfo,
-                                 WaterHeatingCommodityInfo, FootprintAreaStatistics, BuildingUseStatistics)
->>>>>>> 25c0b14b
 
 
 def load_config() -> Dict:
@@ -129,28 +108,19 @@
 class ApiClient:
 
     # For read-only users of database
-<<<<<<< HEAD
-    BUILDING_STATISTICS_URL = "statistics/buildings"
+    BUILDING_TYPE_STATISTICS_URL = 'statistics/building-type'
+    BUILDING_TYPE_STATISTICS_BY_GEOM_URL = 'statistics/building-type/geom'
     BUILDING_USE_STATISTICS_URL = "statistics/building-use"
+    BUILDING_USE_STATISTICS_BY_GEOM_URL = 'statistics/building-use/geom'
     HEAT_DEMAND_STATISTICS_URL = "statistics/heat-demand"
+    HEAT_DEMAND_STATISTICS_BY_GEOM_URL = 'statistics/heat-demand/geom'
     BUILDING_COMMODITY_STATISTICS_URL = "statistics/building-commodities"
+    BUILDING_COMMODITY_STATISTICS_BY_GEOM_URL = 'statistics/building-commodities/geom'
     ENERGY_STATISTICS_URL = "statistics/energy-consumption"
+    ENERGY_STATISTICS_BY_GEOM_URL = 'statistics/energy-consumption/geom'
     FOOTPRINT_AREA_STATISTICS_URL = "statistics/footprint-area"
     CONSTRUCTION_YEAR_STATISTICS_URL = "statistics/construction-year"
-=======
-    BUILDING_TYPE_STATISTICS_URL = 'statistics/building-type'
-    BUILDING_TYPE_STATISTICS_BY_GEOM_URL = 'statistics/building-type/geom'
-    BUILDING_USE_STATISTICS_URL = 'statistics/building-use'
-    BUILDING_USE_STATISTICS_BY_GEOM_URL = 'statistics/building-use/geom'
-    HEAT_DEMAND_STATISTICS_URL = 'statistics/heat-demand'
-    HEAT_DEMAND_STATISTICS_BY_GEOM_URL = 'statistics/heat-demand/geom'
-    BUILDING_COMMODITY_STATISTICS_URL = 'statistics/building-commodities'
-    BUILDING_COMMODITY_STATISTICS_BY_GEOM_URL = 'statistics/building-commodities/geom'
-    ENERGY_STATISTICS_URL = 'statistics/energy-consumption'
-    ENERGY_STATISTICS_BY_GEOM_URL = 'statistics/energy-consumption/geom'
-    FOOTPRINT_AREA_STATISTICS_URL = 'statistics/footprint-area'
     FOOTPRINT_AREA_STATISTICS_BY_GEOM_URL = 'statistics/footprint-area/geom'
->>>>>>> 25c0b14b
 
     # For developpers/ write users of database
     AUTH_URL = "/auth/api-token"
@@ -261,24 +231,10 @@
                 "Content-Type": "application/json",
             }
         else:
-<<<<<<< HEAD
             return {"Authorization": f"Token {self.api_token}"}
 
-    def get_buildings(
-        self,
-        street: str = "",
-        housenumber: str = "",
-        postcode: str = "",
-        city: str = "",
-        nuts_code: str = "",
-        type: str = "",
-    ):
-=======
-            return {'Authorization': f'Token {self.api_token}'}
-
 
     def get_buildings(self, street: str = '', housenumber: str = '', postcode: str = '', city: str = '', nuts_code: str = '', type: str = '', exclude_irrelevant: bool = False):
->>>>>>> 25c0b14b
         """Gets all buildings that match the query parameters.
         Args:
             street (str | None, optional): The name of the street. Defaults to None.
@@ -320,37 +276,21 @@
                 city=result["city"],
             )
             building = Building(
-<<<<<<< HEAD
                 id=result["id"],
                 address=address,
-                footprint_area=result["footprint_area"],
-                height=result["height"],
+                footprint_area=result["footprint_area_m2"],
+                height=result["height_m"],
                 type=result["type"],
                 construction_year=result["construction_year"],
-                heat_demand=result["heat_demand"],
-                pv_generation=result["pv_generation"],
+                use=result['use'],
+                heat_demand=result["heat_demand_MWh"],
+                pv_generation=result["pv_generation_kWh"],
                 household_count=result["household_count"],
                 heating_commodity=result["heating_commodity"],
                 cooling_commodity=result["heating_commodity"],
                 water_heating_commodity=result["heating_commodity"],
                 cooking_commodity=result["heating_commodity"],
             )
-=======
-                id = result['id'],
-                address = address,
-                footprint_area = result['footprint_area_m2'],
-                height = result['height_m'],
-                type = result['type'],
-                use = result['use'],
-                heat_demand = result['heat_demand_MWh'],
-                pv_generation = result['pv_generation_kWh'],
-                household_count = result['household_count'],
-                heating_commodity = result['heating_commodity'],
-                cooling_commodity = result['heating_commodity'],
-                water_heating_commodity = result['heating_commodity'],
-                cooking_commodity = result['heating_commodity'],
-                )
->>>>>>> 25c0b14b
             buildings.append(building)
         return buildings
 
@@ -465,16 +405,9 @@
         buildings = self.__deserialize_buildings_parcel(response.content)
         return buildings
 
-<<<<<<< HEAD
-    def get_building_ids(self, nuts_code: str = "", type: str = "") -> list[UUID]:
-        logging.debug(
-            f"ApiClient: get_building_ids(nuts_code = {nuts_code}, type = {type})"
-        )
-=======
 
     def get_building_ids(self, nuts_code: str = '', type: str = '', exclude_irrelevant = False) -> list[UUID]:
         logging.debug(f"ApiClient: get_building_ids(nuts_code = {nuts_code}, type = {type})")
->>>>>>> 25c0b14b
         nuts_query_param: str = determine_nuts_query_param(nuts_code)
         url: str = f"""{self.base_url}{self.BUILDINGS_ID_URL}?{nuts_query_param}={nuts_code}&type={type}&exclude_irrelevant={exclude_irrelevant}"""
 
@@ -638,23 +571,10 @@
             elif err.response.status_code >= 400 and err.response.status_code >= 499:
                 raise ClientException("A client side error occured", err)
             else:
-<<<<<<< HEAD
                 raise ServerException("An unexpected error occurred", err)
-
-    def get_building_energy_characteristics(
-        self,
-        nuts_code: str = "",
-        type: str = "",
-        geom: Optional[Polygon] = None,
-        heating_type: str = "",
-    ) -> list[BuildingEnergyCharacteristics]:
-        """Get energy related building information (commodities, heat demand, pv generation) for each building that fulfills the query parameters.
-=======
-                raise ServerException('An unexpected error occurred', err)
 
     def get_building_energy_characteristics(self, nuts_code: str = '', type: str = '', geom: Optional[Polygon] = None, heating_type: str = '') -> list[BuildingEnergyCharacteristics]:
         """Get energy related building information (commodities, heat demand [MWh], pv generation [kWh]) for each building that fulfills the query parameters.
->>>>>>> 25c0b14b
 
         Args:
             nuts_code (str | None, optional): The NUTS or LAU code, e.g. 'DE' for Germany according to the 2021 NUTS code definitions. Defaults to None.
@@ -689,17 +609,6 @@
         buildings: list[BuildingEnergyCharacteristics] = []
         for res in results:
             building = BuildingEnergyCharacteristics(
-<<<<<<< HEAD
-                id=UUID(res["id"]),
-                type=res["type"],
-                heating_commodity=res["heating_commodity"],
-                cooling_commodity=res["cooling_commodity"],
-                water_heating_commodity=res["water_heating_commodity"],
-                cooking_commodity=res["cooking_commodity"],
-                heat_demand=res["heat_demand"],
-                pv_generation=res["pv_generation"],
-            )
-=======
                     id = UUID(res['id']),
                     type = res['type'],
                     heating_commodity = res['heating_commodity'],
@@ -709,23 +618,12 @@
                     heat_demand = res['heat_demand_MWh'],
                     pv_generation = res['pv_generation_kWh'],
                 )
->>>>>>> 25c0b14b
             buildings.append(building)
 
         return buildings
 
-<<<<<<< HEAD
-    def get_building_statistics(
-        self,
-        country: str = "",
-        nuts_level: int | None = None,
-        nuts_code: str | None = None,
-    ) -> list[BuildingStatistics]:
-        """Get the building statistics for the given nuts level or nuts code. Only one of nuts_level and nuts_code may be specified.
-=======
     def get_building_type_statistics(self, country: str = '', nuts_level: Optional[int] = None, nuts_code: Optional[str] = None, geom: Optional[Polygon] = None) -> list[BuildingStatistics]:
         """Get the building type statistics for the given nuts level or nuts code. Only one of nuts_level and nuts_code may be specified.
->>>>>>> 25c0b14b
 
         Args:
             country (str | None, optional): The NUTS-0 code for the country, e.g. 'DE' for Germany. Defaults to None.
@@ -779,16 +677,7 @@
             statistics.append(statistic)
         return statistics
 
-<<<<<<< HEAD
-    def get_building_use_statistics(
-        self,
-        country: str = "",
-        nuts_level: int | None = None,
-        nuts_code: str | None = None,
-    ) -> list[BuildingUseStatistics]:
-=======
     def get_building_use_statistics(self, country: str = '', nuts_level: Optional[int] = None, nuts_code: Optional[str] = None, geom: Optional[Polygon] = None) -> list[BuildingUseStatistics]:
->>>>>>> 25c0b14b
         """Get the building use statistics for the given nuts level or nuts code. Only one of nuts_level and nuts_code may be specified.
 
         Args:
@@ -812,11 +701,6 @@
         if (nuts_level or nuts_code or country) and geom:
             raise ValueError('You can query either by NUTS or by custom geometry, not both.')
 
-<<<<<<< HEAD
-        url: str = (
-            f"""{self.base_url}{self.BUILDING_USE_STATISTICS_URL}{query_params}"""
-        )
-=======
         if geom is not None:
             statistics_url = self.BUILDING_USE_STATISTICS_BY_GEOM_URL
             query_params = f"?geom={geom.wkt}"
@@ -829,7 +713,6 @@
                 query_params += f"&nuts_code={nuts_code}"
 
         url: str = f"""{self.base_url}{statistics_url}{query_params}"""
->>>>>>> 25c0b14b
         try:
             response: requests.Response = requests.get(url)
             response.raise_for_status()
@@ -856,63 +739,8 @@
     ) -> list[ConstructionYearStatistics]:
         """Get the construction year statistics for the given nuts level or nuts code. Only one of nuts_level and nuts_code may be specified.
 
-<<<<<<< HEAD
-        Args:
-            country (str | None, optional): The NUTS-0 code for the country, e.g. 'DE' for Germany. Defaults to None.
-            nuts_level (int | None, optional): The NUTS level. Defaults to None.
-            nuts_code (str | None, optional): The NUTS code, e.g. 'DE' for Germany according to the 2021 NUTS code definitions. Defaults to None.
-
-        Raises:
-            ValueError: If both nuts_level and nuts_code are specified.
-            ServerException: If an unexpected error occurrs on the server side.
-
-        Returns:
-            list[ConstructionYearStatistics]: A list of objects per NUTS region with statistical info about buildings.
-        """
-        if nuts_level is not None and nuts_code is not None:
-            raise ValueError(
-                "Either nuts_level or nuts_code can be specified, not both."
-            )
-
-        query_params = f"?country={country}"
-        if nuts_level is not None:
-            query_params += f"&nuts_level={nuts_level}"
-        elif nuts_code is not None:
-            query_params += f"&nuts_code={nuts_code}"
-
-        url: str = (
-            f"""{self.base_url}{self.CONSTRUCTION_YEAR_STATISTICS_URL}{query_params}"""
-        )
-        try:
-            response: requests.Response = requests.get(url)
-            response.raise_for_status()
-        except requests.HTTPError as e:
-            raise ServerException("An unexpected exception occurred.")
-
-        results: list = json.loads(response.content)
-        statistics: list[ConstructionYearStatistics] = []
-        for res in results:
-            statistic = ConstructionYearStatistics(
-                nuts_code=res["nuts_code"],
-                avg_construction_year=res["avg_construction_year"],
-                avg_construction_year_residential=res["avg_construction_year_residential"],
-                avg_construction_year_non_residential=res["avg_construction_year_non_residential"],
-                avg_construction_year_irrelevant=res["avg_construction_year_irrelevant"],
-            )
-            statistics.append(statistic)
-        return statistics
-
-    def get_footprint_area_statistics(
-        self,
-        country: str = "",
-        nuts_level: int | None = None,
-        nuts_code: str | None = None,
-    ) -> list[FootprintAreaStatistics]:
-        """Get the footprint area statistics for the given nuts level or nuts code. Only one of nuts_level and nuts_code may be specified.
-=======
     def get_footprint_area_statistics(self, country: str = '', nuts_level: Optional[int] = None, nuts_code: Optional[str] = None, geom: Optional[Polygon] = None) -> list[FootprintAreaStatistics]:
         """Get the footprint area statistics [m2] for the given nuts level or nuts code. Only one of nuts_level and nuts_code may be specified.
->>>>>>> 25c0b14b
 
         Args:
             country (str | None, optional): The NUTS-0 code for the country, e.g. 'DE' for Germany. Defaults to None.
@@ -935,11 +763,6 @@
         if (nuts_level or nuts_code or country) and geom:
             raise ValueError('You can query either by NUTS or by custom geometry, not both.')
 
-<<<<<<< HEAD
-        url: str = (
-            f"""{self.base_url}{self.FOOTPRINT_AREA_STATISTICS_URL}{query_params}"""
-        )
-=======
         if geom is not None:
             statistics_url = self.FOOTPRINT_AREA_STATISTICS_BY_GEOM_URL
             query_params = f"?geom={geom.wkt}"
@@ -952,7 +775,6 @@
                 query_params += f"&nuts_code={nuts_code}"
 
         url: str = f"""{self.base_url}{statistics_url}{query_params}"""
->>>>>>> 25c0b14b
         try:
             response: requests.Response = requests.get(url)
             response.raise_for_status()
@@ -963,34 +785,6 @@
         statistics: list[FootprintAreaStatistics] = []
         for res in results:
             statistic = FootprintAreaStatistics(
-<<<<<<< HEAD
-                nuts_code=res["nuts_code"],
-                sum_footprint_area_total=res["sum_footprint_area_total"],
-                avg_footprint_area_total=res["avg_footprint_area_total"],
-                sum_footprint_area_residential=res["sum_footprint_area_residential"],
-                avg_footprint_area_residential=res["avg_footprint_area_residential"],
-                sum_footprint_area_non_residential=res[
-                    "sum_footprint_area_non_residential"
-                ],
-                avg_footprint_area_non_residential=res[
-                    "avg_footprint_area_non_residential"
-                ],
-                sum_footprint_area_irrelevant=res["sum_footprint_area_irrelevant"],
-                avg_footprint_area_irrelevant=res["avg_footprint_area_irrelevant"],
-                sum_footprint_area_undefined=res["sum_footprint_area_undefined"],
-                avg_footprint_area_undefined=res["avg_footprint_area_undefined"],
-            )
-            statistics.append(statistic)
-        return statistics
-
-    def get_heat_demand_statistics(
-        self,
-        country: str = "",
-        nuts_level: Optional[int] = None,
-        nuts_code: Optional[str] = None,
-    ) -> list[HeatDemandStatistics]:
-        """Get the residential heat demand statistics in MWh for the given NUTS level or NUTS/LAU code.
-=======
                 nuts_code=res['nuts_code'], 
                 sum_footprint_area_total=res['sum_footprint_area_total_m2'], 
                 avg_footprint_area_total=res['avg_footprint_area_total_m2'], 
@@ -1008,7 +802,6 @@
 
     def get_heat_demand_statistics(self, country: str = '', nuts_level: Optional[int] = None, nuts_code: Optional[str] = None, geom: Optional[Polygon] = None) -> list[HeatDemandStatistics]:
         """Get the residential heat demand statistics [MWh] for the given NUTS level or NUTS/LAU code. 
->>>>>>> 25c0b14b
         Results can be limited to a certain country by setting the country parameter.
         Only one of nuts_level and nuts_code may be specified.
 
@@ -1059,30 +852,14 @@
         statistics: list[HeatDemandStatistics] = []
         for res in results:
             statistic = HeatDemandStatistics(
-<<<<<<< HEAD
-                nuts_code=res["nuts_code"],
-                heat_demand=res["heat_demand_mwh"],
-            )
+                nuts_code=res['nuts_code'], 
+                heat_demand=res['heat_demand_MWh'], 
+                )
             statistics.append(statistic)
         return statistics
 
-    def get_energy_consumption_statistics(
-        self,
-        country: str = "",
-        nuts_level: int | None = None,
-        nuts_code: str | None = None,
-    ) -> list[EnergyConsumptionStatistics]:
-        """Get the energy consumption statistics for the given nuts level or nuts code. Only one of nuts_level and nuts_code may be specified.
-=======
-                nuts_code=res['nuts_code'], 
-                heat_demand=res['heat_demand_MWh'], 
-                )
-            statistics.append(statistic)
-        return statistics
-
     def get_energy_consumption_statistics(self, country: str = '', nuts_level: Optional[int] = None, nuts_code: Optional[str] = None, type: Optional[str] = None, use: Optional[str] = None, commodity: Optional[str] = None, geom: Optional[Polygon] = None) -> list[EnergyConsumptionStatistics]:
         """Get the energy consumption statistics [MWh] for the given nuts level or nuts code. Only one of nuts_level and nuts_code may be specified.
->>>>>>> 25c0b14b
 
         Args:
             country (str | None, optional): The NUTS-0 code for the country, e.g. 'DE' for Germany. Defaults to None.
@@ -1102,17 +879,6 @@
         )
 
         if nuts_level is not None and nuts_code is not None:
-<<<<<<< HEAD
-            raise ValueError(
-                "Either nuts_level or nuts_code can be specified, not both."
-            )
-
-        query_params = f"?country={country}"
-        if nuts_level is not None:
-            query_params += f"&nuts_level={nuts_level}"
-        elif nuts_code is not None:
-            query_params += f"&nuts_code={nuts_code}"
-=======
             raise ValueError('Either nuts_level or nuts_code can be specified, not both.')
         
         if (nuts_level or nuts_code or country) and geom:
@@ -1135,7 +901,6 @@
             query_params += f"&use={use}"
         if commodity is not None:
             query_params += f"&commodity={commodity}"
->>>>>>> 25c0b14b
 
         url: str = f"""{self.base_url}{statistics_url}{query_params}"""
         try:
@@ -1147,38 +912,6 @@
         results: list = json.loads(response.content)
         statistics: list[EnergyConsumptionStatistics] = []
         for res in results:
-<<<<<<< HEAD
-            res_nuts_code: str = res["nuts_code"]
-            energy_consumption: float = res["energy_consumption_kWh"]
-
-            energy_consumption_residential: float = res["residential"][
-                "energy_consumption_kWh"
-            ]
-            commodities_residential: Dict[str, float] = res["residential"][
-                "commodities"
-            ]
-            residential: SectorEnergyConsumptionStatistics = (
-                SectorEnergyConsumptionStatistics(
-                    energy_consumption_residential, commodities_residential
-                )
-            )
-
-            statistic = EnergyConsumptionStatistics(
-                nuts_code=res_nuts_code,
-                energy_consumption=energy_consumption,
-                residential=residential,
-            )
-            statistics.append(statistic)
-        return statistics
-
-    def get_energy_commodity_statistics(
-        self,
-        country: str = "",
-        nuts_level: int | None = None,
-        nuts_code: str | None = None,
-        commodity: str = "",
-    ) -> list[EnergyCommodityStatistics]:
-=======
             res_nuts_code: str = res['nuts_code']
             res_type: str = res['type']
             res_use: str = res['use']
@@ -1195,7 +928,6 @@
         return statistics
 
     def get_energy_commodity_statistics(self, country: str = '', nuts_level: Optional[int] = None, nuts_code: Optional[str] = None, geom: Optional[Polygon] = None, commodity: str = '') -> list[EnergyCommodityStatistics]:
->>>>>>> 25c0b14b
         """Get the energy commodity statistics for the given nuts level or nuts code. Only one of nuts_level and nuts_code may be specified.
 
         Args:
@@ -1217,24 +949,6 @@
         )
 
         if nuts_level is not None and nuts_code is not None:
-<<<<<<< HEAD
-            raise ValueError(
-                "Either nuts_level or nuts_code can be specified, not both."
-            )
-
-        query_params = f"?country={country}"
-        if nuts_level is not None:
-            query_params += f"&nuts_level={nuts_level}"
-        elif nuts_code is not None:
-            query_params += f"&nuts_code={nuts_code}"
-
-        if commodity:
-            query_params += f"&commodity={commodity}"
-
-        url: str = (
-            f"""{self.base_url}{self.BUILDING_COMMODITY_STATISTICS_URL}{query_params}"""
-        )
-=======
             raise ValueError('Either nuts_level or nuts_code can be specified, not both.')
         
         if (nuts_level or nuts_code or country) and geom:
@@ -1252,7 +966,6 @@
                 query_params += f"&nuts_code={nuts_code}"
 
         url: str = f"""{self.base_url}{statistics_url}{query_params}"""
->>>>>>> 25c0b14b
         try:
             response: requests.Response = requests.get(url)
             response.raise_for_status()
