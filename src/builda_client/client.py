--- conflicted
+++ resolved
@@ -65,12 +65,8 @@
     HEAT_DEMAND_URL = 'heat-demand'
     TIMING_LOG_URL = 'admin/timing-log'
     NUTS_URL = 'nuts'
-<<<<<<< HEAD
     PARCEL_URL = 'parcels'
     PARCEL_INFO_URL = 'parcel-info'
-=======
-
->>>>>>> 62555c6b
     base_url: str
 
     def __init__(self, proxy: bool = False, username: str | None = None, password: str | None = None, phase = 'staging'):
