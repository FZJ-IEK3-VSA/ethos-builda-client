--- conflicted
+++ resolved
@@ -44,12 +44,9 @@
     FOOTPRINT_AREA_STATISTICS_BY_GEOM_URL = "statistics/footprint-area/geom"
     HEIGHT_STATISTICS_URL = "statistics/height"
     HEIGHT_STATISTICS_BY_GEOM_URL = "statistics/height/geom"
-<<<<<<< HEAD
     CONSTRUCTION_YEAR_STATISTICS_URL = "statistics/construction-year"
     REFURBISHMENT_STATE_STATISTICS_URL = "statistics/refurbishment-state"
-=======
     PV_GENERATION_POTENTIAL_STATISTICS_URL = "statistics/pv-generation-potential"
->>>>>>> 78670cd0
 
     NON_RESIDENTIAL_USE_STATISTICS_URL = "statistics/non-residential/building-use"
     NON_RESIDENTIAL_USE_STATISTICS_BY_GEOM_URL = (
@@ -759,16 +756,11 @@
             statistics.append(statistic)
         return statistics
 
-<<<<<<< HEAD
     def get_refurbishment_state_statistics(
-=======
-    def get_pv_generation_potential_statistics(
->>>>>>> 78670cd0
         self,
         country: str = "",
         nuts_level: Optional[int] = None,
         nuts_code: Optional[str] = None,
-<<<<<<< HEAD
         geom: Optional[Polygon] = None,
     ) -> list[RefurbishmentStateStatistics]:
         """Get the refurbishment state statistics [m2] for the given nuts level or nuts code. Only one of nuts_level and nuts_code may be specified.
@@ -777,37 +769,19 @@
             country (str | None, optional): The NUTS-0 code for the country, e.g. 'DE' for Germany. Defaults to None.
             nuts_level (int | None, optional): The NUTS level. Defaults to None.
             nuts_code (str | None, optional): The NUTS code, e.g. 'DE' for Germany according to the 2021 NUTS code definitions. Defaults to None.
-=======
-    ) -> list[PvGenerationPotentialStatistics]:
-        """Get the PV generation potential statistics [kWh] for the given nuts level or 
-        nuts code. Only one of nuts_level and nuts_code may be specified.
-
-        Args:
-            country (str | None, optional): The NUTS-0 code for the country, e.g. 'DE' 
-                for Germany. Defaults to None.
-            nuts_level (int | None, optional): The NUTS level. Defaults to None.
-            nuts_code (str | None, optional): The NUTS code, e.g. 'DE' for Germany 
-                according to the 2021 NUTS code definitions. Defaults to None.
->>>>>>> 78670cd0
 
         Raises:
             ValueError: If both nuts_level and nuts_code are specified.
             ServerException: If an unexpected error occurrs on the server side.
 
         Returns:
-<<<<<<< HEAD
             list[RefurbishmentStateStatistics]: A list of objects per NUTS region with statistical info about refurbishment state of buildings.
-=======
-            list[BuildingStatistics]: A list of objects per NUTS region with statistical 
-                info about buildings.
->>>>>>> 78670cd0
         """
         if nuts_level is not None and nuts_code is not None:
             raise ValueError(
                 "Either nuts_level or nuts_code can be specified, not both."
             )
 
-<<<<<<< HEAD
         if (nuts_level or nuts_code or country) and geom:
             raise ValueError(
                 "You can query either by NUTS or by custom geometry, not both."
@@ -839,7 +813,39 @@
                 sum_1_refurbishment_state=res["sum_1_refurbishment_state"],
                 sum_2_refurbishment_state=res["sum_2_refurbishment_state"],
                 sum_3_refurbishment_state=res["sum_3_refurbishment_state"],
-=======
+            )
+            statistics.append(statistic)
+        return statistics
+
+    def get_pv_generation_potential_statistics(
+        self,
+        country: str = "",
+        nuts_level: Optional[int] = None,
+        nuts_code: Optional[str] = None,
+    ) -> list[PvGenerationPotentialStatistics]:
+        """Get the PV generation potential statistics [kWh] for the given nuts level or 
+        nuts code. Only one of nuts_level and nuts_code may be specified.
+
+        Args:
+            country (str | None, optional): The NUTS-0 code for the country, e.g. 'DE' 
+                for Germany. Defaults to None.
+            nuts_level (int | None, optional): The NUTS level. Defaults to None.
+            nuts_code (str | None, optional): The NUTS code, e.g. 'DE' for Germany 
+                according to the 2021 NUTS code definitions. Defaults to None.
+
+        Raises:
+            ValueError: If both nuts_level and nuts_code are specified.
+            ServerException: If an unexpected error occurrs on the server side.
+
+        Returns:
+            list[BuildingStatistics]: A list of objects per NUTS region with statistical 
+                info about buildings.
+        """
+        if nuts_level is not None and nuts_code is not None:
+            raise ValueError(
+                "Either nuts_level or nuts_code can be specified, not both."
+            )
+
         query_params = f"?country={country}"
         if nuts_level is not None:
             query_params += f"&nuts_level={nuts_level}"
@@ -868,17 +874,12 @@
                 avg_pv_generation_potential_mixed_kwh=res["nuts_code"],
                 median_pv_generation_potential_mixed_kwh=res["nuts_code"],
                 sum_pv_generation_potential_mixed_kwh=res["nuts_code"],
->>>>>>> 78670cd0
             )
             statistics.append(statistic)
         return statistics
 
-<<<<<<< HEAD
-    def get_heat_demand_statistics(
-=======
 
     def get_residential_heat_demand_statistics(
->>>>>>> 78670cd0
         self,
         country: str = "",
         nuts_level: Optional[int] = None,
