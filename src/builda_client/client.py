import json
import logging
from typing import Dict, Optional

import requests
from shapely.geometry import Polygon

from builda_client.exceptions import ServerException
from builda_client.model import (
    Address,
    Building,
    BuildingClassStatistics,
    BuildingStatistics,
    BuildingUseStatistics,
    CommodityCount,
    ConstructionYearStatistics,
    EnergyCommodityStatistics,
    NonResidentialBuilding,
    NonResidentialEnergyConsumptionStatistics,
    ResidentialBuilding,
    ResidentialEnergyConsumptionStatistics,
    FootprintAreaStatistics,
    HeatDemandStatistics,
    HeightStatistics,
)
from builda_client.util import determine_nuts_query_param, load_config

class BuildaClient:

    # Buildings
    BUILDINGS_URL = "buildings"
    RESIDENTIAL_BUILDINGS_URL = "buildings/residential"
    NON_RESIDENTIAL_BUILDINGS_URL = "buildings/non-residential"

    # Statistics
    TYPE_STATISTICS_URL = "statistics/building-type"
    TYPE_STATISTICS_BY_GEOM_URL = "statistics/building-type/geom"
    CONSTRUCTION_YEAR_STATISTICS_URL = "statistics/construction-year"
    FOOTPRINT_AREA_STATISTICS_URL = "statistics/footprint-area"
    FOOTPRINT_AREA_STATISTICS_BY_GEOM_URL = "statistics/footprint-area/geom"
    HEIGHT_STATISTICS_URL = "statistics/height"
    HEIGHT_STATISTICS_BY_GEOM_URL = "statistics/height/geom"

    NON_RESIDENTIAL_USE_STATISTICS_URL = "statistics/non-residential/building-use"
    NON_RESIDENTIAL_USE_STATISTICS_BY_GEOM_URL = (
        "statistics/non-residential/building-use/geom"
    )
    NON_RESIDENTIAL_ENERGY_CONSUMPTION_STATISTICS_URL = (
        "statistics/non-residential/energy-consumption"
    )
    NON_RESIDENTIAL_ENERGY_CONSUMPTION_STATISTICS_BY_GEOM_URL = (
        "statistics/non-residential/energy-consumption/geom"
    )

    RESIDENTIAL_SIZE_CLASS_STATISTICS_URL = "statistics/residential/size-class"
    RESIDENTIAL_ENERGY_COMMODITY_STATISTICS_URL = (
        "statistics/residential/energy-commodities"
    )
    RESIDENTIAL_ENERGY_COMMODITY_STATISTICS_BY_GEOM_URL = (
        "statistics/residential/energy-commodities/geom"
    )
    RESIDENTIAL_ENERGY_CONSUMPTION_STATISTICS_URL = (
        "statistics/residential/energy-consumption"
    )
    RESIDENTIAL_ENERGY_CONSUMPTION_STATISTICS_BY_GEOM_URL = (
        "statistics/residential/energy-consumption/geom"
    )
    RESIDENTIAL_HEAT_DEMAND_STATISTICS_URL = "statistics/residential/heat-demand"
    RESIDENTIAL_HEAT_DEMAND_STATISTICS_BY_GEOM_URL = (
        "statistics/residential/heat-demand/geom"
    )

    base_url: str

    def __init__(
        self,
        proxy: bool = False,
    ):
        """Constructor.

        Args:
            proxy (bool, optional): Whether to use a proxy or not. Proxy should be used 
                when using client on cluster compute nodes. Defaults to False.
        """
        logging.basicConfig(level=logging.WARN)

        self.phase: str = "staging"
        requests_log = logging.getLogger("urllib3")
        requests_log.setLevel(logging.WARN)
        requests_log.propagate = True

        self.config = load_config()
        if proxy:
            host = self.config["proxy"]["host"]
            port = self.config["proxy"]["port"]
        else:
            host = self.config[self.phase]["api"]["host"]
            port = self.config[self.phase]["api"]["port"]

        self.base_url = f"""http://{host}:{port}{self.config['base_url']}"""

    def get_buildings(
        self,
        building_type: Optional[str] = "",
        street: str = "",
        housenumber: str = "",
        postcode: str = "",
        city: str = "",
        nuts_code: str = "",
<<<<<<< HEAD
=======
        type: str | None = "",
>>>>>>> 41862466
        exclude_irrelevant: bool = False,
    ) -> list[Building]:
        """Gets all buildings that match the query parameters.
        Args:
            street (str | None, optional): The name of the street. Defaults to None.
            housenumber (str | None, optional): The house number. Defaults to None.
            postcode (str | None, optional): The postcode. Defaults to None.
            city (str | None, optional): The city. Defaults to None.
<<<<<<< HEAD
            nuts_code (str | None, optional): The NUTS-code, e.g. 'DE' for Germany 
                according to the 2021 NUTS code definitions or 2019 LAU definition. 
                Defaults to None.
            type (str | None, optional): The type of building ('residential', 
                'non-residential').
                If not provided the common attributes for residential and 
                non-residential buildings are returned.
=======
            nuts_code (str | None, optional): The NUTS-code, e.g. 'DE' for Germany according to the 2021 NUTS code definitions or 2019 LAU definition. Defaults to None.
            type (str | None, optional): The type of building ('residential', 'non-residential', 'mixed') 
>>>>>>> 41862466

        Raises:
            ServerException: When an error occurs on the server side..

        Returns:
            list[Building | ResidentialBuilding | NonResidentialBuilding]: A list of 
                buildings.
        """

        logging.debug(
            """ApiClient: get_buildings(street=%s, housenumber=%s, postcode=%s, city=%s, 
            nuts_code=%s, type=%s)""",
            street, housenumber, postcode, city, nuts_code, building_type
        )
        nuts_query_param: str = determine_nuts_query_param(nuts_code)
<<<<<<< HEAD
        type_is_null = False


        url: str = f"""{self.base_url}{self.BUILDINGS_URL}?street={street}&house_number={housenumber}&postcode={postcode}&city={city}&{nuts_query_param}={nuts_code}&type={building_type}&type__isnull={type_is_null}&exclude_irrelevant={exclude_irrelevant}"""
=======
        type_is_null=False
        if type is None:
            type_is_null=True
            type = ''

        url: str = f"""{self.base_url}{self.BUILDINGS_URL}?street={street}&house_number={housenumber}&postcode={postcode}&city={city}&{nuts_query_param}={nuts_code}&type={type}&type__isnull={type_is_null}&exclude_irrelevant={exclude_irrelevant}"""
>>>>>>> 41862466
        try:
            response: requests.Response = requests.get(url, timeout=3600)
            logging.debug("ApiClient: received response. Checking for errors.")
            response.raise_for_status()
        except requests.HTTPError as e:
            raise ServerException("An unexpected exception occurred.") from e

        logging.debug(
            "ApiClient: received ok response, proceeding with deserialization."
        )
        results: list[Dict] = json.loads(response.content)
        buildings: list[Building] = []
        for result in results:
            address = Address(
                street=result["street"],
                house_number=result["house_number"],
                postcode=result["postcode"],
                city=result["city"],
            )
            building = Building(
                id=result["id"],
                address=address,
                footprint_area_m2=result["footprint_area_m2"],
                height_m=result["height_m"],
                type=result["type"],
                construction_year=result["construction_year"],
                use=result["use"],
                pv_generation_potential_kwh=result["pv_generation_potential_kWh"],
            )
            buildings.append(building)
<<<<<<< HEAD
=======
        return buildings

    def get_buildings_base(
        self, nuts_code: str = "", type: str | None = "", geom: Optional[Polygon] = None
    ) -> list[BuildingBase]:
        """Gets buildings with reduced parameter set within the specified NUTS region that fall into the provided type category.

        Args:
            nuts_code (str | None, optional): The NUTS-code, e.g. 'DE' for Germany according to the 2021 NUTS code definitions. Defaults to None.
            type (str): The type of building ('residential', 'non-residential', 'irrelevant')

        Raises:
            ServerException: When the DB is inconsistent and more than one building with same ID is returned.

        Returns:
            gpd.GeoDataFrame: A geodataframe with all buildings.
        """
        logging.debug(
            f"ApiClient: get_buildings_base(nuts_code = {nuts_code}, type = {type})"
        )
        nuts_query_param: str = determine_nuts_query_param(nuts_code)
        type_is_null=False
        if type is None:
            type_is_null=True
            type = ''

        url: str = f"""{self.base_url}{self.BUILDINGS_BASE_URL}?{nuts_query_param}={nuts_code}&type={type}&type__isnull={type_is_null}"""
        if geom:
            url += f"&geom={geom}"
>>>>>>> 41862466

        return buildings

    def get_residential_buildings(
        self,
        street: str = "",
        housenumber: str = "",
        postcode: str = "",
        city: str = "",
        nuts_code: str = "",
        include_mixed: bool = True,
        exclude_irrelevant: bool = False,
    ) -> list[ResidentialBuilding]:
        """Gets all buildings that match the query parameters.
        Args:
            street (str | None, optional): The name of the street. Defaults to None.
            housenumber (str | None, optional): The house number. Defaults to None.
            postcode (str | None, optional): The postcode. Defaults to None.
            city (str | None, optional): The city. Defaults to None.
            nuts_code (str | None, optional): The NUTS-code, e.g. 'DE' for Germany 
                according to the 2021 NUTS code definitions or 2019 LAU definition. 
                Defaults to None.

        Raises:
            ServerException: When an error occurs on the server side..

        Returns:
            list[ResidentialBuilding]: A list of residential buildings.
        """

        logging.debug(
            """ApiClient: get_buildings(street=%s, housenumber=%s, postcode=%s, city=%s, 
            nuts_code=%s)""",
            street, housenumber, postcode, city, nuts_code
        )
        nuts_query_param: str = determine_nuts_query_param(nuts_code)
        building_type = '' if include_mixed else 'residential'

        url: str = f"""{self.base_url}{self.RESIDENTIAL_BUILDINGS_URL}?street={street}&house_number={housenumber}&postcode={postcode}&city={city}&{nuts_query_param}={nuts_code}&type={building_type}&exclude_irrelevant={exclude_irrelevant}"""
        try:
            response: requests.Response = requests.get(url, timeout=3600)
            logging.debug("ApiClient: received response. Checking for errors.")
            response.raise_for_status()
        except requests.HTTPError as e:
            raise ServerException("An unexpected exception occurred.") from e

        logging.debug(
            "ApiClient: received ok response, proceeding with deserialization."
        )
        results: list[Dict] = json.loads(response.content)
        buildings: list[ResidentialBuilding] = []
        for result in results:
            address = Address(
                street=result["street"],
                house_number=result["house_number"],
                postcode=result["postcode"],
                city=result["city"],
            )
    
            building = ResidentialBuilding(
                id=result["id"],
                address=address,
                footprint_area_m2=result["footprint_area_m2"],
                height_m=result["height_m"],
                type=result["type"],
                construction_year=result["construction_year"],
                pv_generation_potential_kwh=result["pv_generation_potential_kWh"],
                use=result["use"],
                size_class=result["size_class"],
                heat_demand_mwh=result["heat_demand_MWh"],
                household_count=result["household_count"],
                heating_commodity=result["heating_commodity"],
                cooling_commodity=result["heating_commodity"],
                water_heating_commodity=result["heating_commodity"],
                cooking_commodity=result["heating_commodity"],
                solids_consumption_mwh=result["solids_consumption_MWh"],
                lpg_consumption_mwh=result["lpg_consumption_MWh"],
                gas_diesel_oil_consumption_mwh=result["gas_diesel_oil_consumption_MWh"],
                gas_consumption_mwh=result["gas_consumption_MWh"],
                biomass_consumption_mwh=result["biomass_consumption_MWh"],
                geothermal_consumption_mwh=result["geothermal_consumption_MWh"],
                derived_heat_consumption_mwh=result["derived_heat_consumption_MWh"],
                electricity_consumption_mwh=result["electricity_consumption_MWh"],
            )
            buildings.append(building)
            
        return buildings

    def get_non_residential_buildings(
        self,
        street: str = "",
        housenumber: str = "",
        postcode: str = "",
        city: str = "",
        nuts_code: str = "",
        include_mixed: bool = True,
        exclude_irrelevant: bool = False,
    ) -> list[NonResidentialBuilding]:
        """Gets all buildings that match the query parameters.
        Args:
            street (str | None, optional): The name of the street. Defaults to None.
            housenumber (str | None, optional): The house number. Defaults to None.
            postcode (str | None, optional): The postcode. Defaults to None.
            city (str | None, optional): The city. Defaults to None.
            nuts_code (str | None, optional): The NUTS-code, e.g. 'DE' for Germany 
                according to the 2021 NUTS code definitions or 2019 LAU definition. 
                Defaults to None.

        Raises:
            ServerException: When an error occurs on the server side..

        Returns:
            list[NonResidentialBuilding]: A list of non-residential buildings.
        """

        logging.debug(
            """ApiClient: get_buildings(street=%s, housenumber=%s, postcode=%s, city=%s, 
            nuts_code=%s)""",
            street, housenumber, postcode, city, nuts_code
        )
        nuts_query_param: str = determine_nuts_query_param(nuts_code)
        building_type = '' if include_mixed else 'non-residential'

        url: str = f"""{self.base_url}{self.NON_RESIDENTIAL_BUILDINGS_URL}?street={street}&house_number={housenumber}&postcode={postcode}&city={city}&{nuts_query_param}={nuts_code}&type={building_type}&exclude_irrelevant={exclude_irrelevant}"""
        try:
            response: requests.Response = requests.get(url, timeout=3600)
            logging.debug("ApiClient: received response. Checking for errors.")
            response.raise_for_status()
        except requests.HTTPError as e:
            raise ServerException("An unexpected exception occurred.") from e

        logging.debug(
            "ApiClient: received ok response, proceeding with deserialization."
        )
        results: list[Dict] = json.loads(response.content)
        buildings: list[NonResidentialBuilding] = []
        for result in results:
            address = Address(
                street=result["street"],
                house_number=result["house_number"],
                postcode=result["postcode"],
                city=result["city"],
            )

            building = NonResidentialBuilding(
                id=result["id"],
                address=address,
                footprint_area_m2=result["footprint_area_m2"],
                height_m=result["height_m"],
                type=result["type"],
                construction_year=result["construction_year"],
                use=result["use"],
                pv_generation_potential_kwh=result["pv_generation_potential_kWh"],
                electricity_consumption_mwh=result["electricity_consumption_MWh"],
            )
            buildings.append(building)
        return buildings

    def get_building_type_statistics(
        self,
        country: str = "",
        nuts_level: Optional[int] = None,
        nuts_code: Optional[str] = None,
        geom: Optional[Polygon] = None,
    ) -> list[BuildingStatistics]:
        """Get the building type statistics for the given nuts level or nuts code. Only 
        one of nuts_level and nuts_code may be specified.

        Args:
            country (str | None, optional): The NUTS-0 code for the country, e.g. 'DE' 
                for Germany. Defaults to None.
            nuts_level (int | None, optional): The NUTS level. Defaults to None.
            nuts_code (str | None, optional): The NUTS code, e.g. 'DE' for Germany 
                according to the 2021 NUTS code definitions. Defaults to None.
            geom (str | None, optional): A custom geometry.
        Raises:
            ValueError: If both nuts_level and nuts_code are specified.
            ServerException: If an unexpected error occurrs on the server side.

        Returns:
            list[BuildingStatistics]: A list of objects per NUTS region or custom 
                geometry with statistical info about buildings.
        """
        if nuts_level is not None and nuts_code is not None:
            raise ValueError(
                "Either nuts_level or nuts_code can be specified, not both."
            )

        if (nuts_level or nuts_code or country) and geom:
            raise ValueError(
                "You can query either by NUTS or by custom geometry, not both."
            )

        if geom is not None:
            statistics_url = self.TYPE_STATISTICS_BY_GEOM_URL
            query_params = f"?geom={geom.wkt}"
        else:
            statistics_url = self.TYPE_STATISTICS_URL
            query_params = f"?country={country}"
            if nuts_level is not None:
                query_params += f"&nuts_level={nuts_level}"
            elif nuts_code is not None:
                query_params += f"&nuts_code={nuts_code}"

        url: str = f"""{self.base_url}{statistics_url}{query_params}"""
        try:
            response: requests.Response = requests.get(url, timeout=3600)
            response.raise_for_status()
        except requests.HTTPError as e:
            raise ServerException("An unexpected exception occurred.") from e

        results: list[Dict] = json.loads(response.content)
        statistics: list[BuildingStatistics] = []
        for result in results:
            statistic = BuildingStatistics(
                nuts_code=result["nuts_code"],
                building_count_total=result["building_count_total"],
                building_count_residential=result["building_count_residential"],
                building_count_non_residential=result["building_count_non_residential"],
                building_count_mixed=result["building_count_mixed"],
            )
            statistics.append(statistic)
        return statistics

    def get_non_residential_building_use_statistics(
        self,
        country: str = "",
        nuts_level: Optional[int] = None,
        nuts_code: Optional[str] = None,
        geom: Optional[Polygon] = None,
    ) -> list[BuildingUseStatistics]:
        """Get the building use statistics for the given nuts level or nuts code. Only 
        one of nuts_level and nuts_code may be specified.

        Args:
            country (str | None, optional): The NUTS-0 code for the country, e.g. 'DE' 
                for Germany. Defaults to None.
            nuts_level (int | None, optional): The NUTS level. Defaults to None.
            nuts_code (str | None, optional): The NUTS code, e.g. 'DE' for Germany 
                according to the 2021 NUTS code definitions. Defaults to None.
            geom (str | None, optional): A custom geometry.

        Raises:
            ValueError: If both nuts_level and nuts_code are specified.
            ServerException: If an unexpected error occurrs on the server side.

        Returns:
            list[BuildingStatistics]: A list of objects per NUTS region with statistical 
                info about buildings.
        """
        if nuts_level is not None and nuts_code is not None:
            raise ValueError(
                "Either nuts_level or nuts_code can be specified, not both."
            )

        if (nuts_level or nuts_code or country) and geom:
            raise ValueError(
                "You can query either by NUTS or by custom geometry, not both."
            )

        if geom is not None:
            statistics_url = self.NON_RESIDENTIAL_USE_STATISTICS_BY_GEOM_URL
            query_params = f"?geom={geom.wkt}"
        else:
            statistics_url = self.NON_RESIDENTIAL_USE_STATISTICS_URL
            query_params = f"?country={country}"
            if nuts_level is not None:
                query_params += f"&nuts_level={nuts_level}"
            elif nuts_code is not None:
                query_params += f"&nuts_code={nuts_code}"

        url: str = f"""{self.base_url}{statistics_url}{query_params}"""
        try:
            response: requests.Response = requests.get(url, timeout=3600)
            response.raise_for_status()
        except requests.HTTPError as e:
            raise ServerException("An unexpected exception occurred.") from e

        results: list = json.loads(response.content)
        statistics: list[BuildingUseStatistics] = []
        for res in results:
            statistic = BuildingUseStatistics(
                nuts_code=res["nuts_code"],
                type=res["type"],
                use=res["use"],
                building_count=res["building_count"],
            )
            statistics.append(statistic)
        return statistics

    def get_residential_size_class_statistics(
        self,
        country: str = "",
        nuts_level: int | None = None,
        nuts_code: str | None = None,
    ) -> list[BuildingClassStatistics]:
        """Get the building class statistics for the given nuts level or nuts code. Only 
        one of nuts_level and nuts_code may be specified.

        Args:
            country (str | None, optional): The NUTS-0 code for the country, e.g. 'DE' 
                for Germany. Defaults to None.
            nuts_level (int | None, optional): The NUTS level. Defaults to None.
            nuts_code (str | None, optional): The NUTS code, e.g. 'DE' for Germany 
                according to the 2021 NUTS code definitions. Defaults to None.

        Raises:
            ValueError: If both nuts_level and nuts_code are specified.
            ServerException: If an unexpected error occurrs on the server side.

        Returns:
            list[BuildingClassStatistics]: A list of objects per NUTS region with 
                statistical info about buildings.
        """
        if nuts_level is not None and nuts_code is not None:
            raise ValueError(
                "Either nuts_level or nuts_code can be specified, not both."
            )

        query_params = f"?country={country}"
        if nuts_level is not None:
            query_params += f"&nuts_level={nuts_level}"
        elif nuts_code is not None:
            query_params += f"&nuts_code={nuts_code}"

        url: str = f"""{self.base_url}{self.RESIDENTIAL_SIZE_CLASS_STATISTICS_URL}{query_params}"""
        try:
            response: requests.Response = requests.get(url, timeout=3600)
            response.raise_for_status()
        except requests.HTTPError as e:
            raise ServerException("An unexpected exception occurred.") from e

        results: list = json.loads(response.content)
        statistics: list[BuildingClassStatistics] = []
        for res in results:
            statistic = BuildingClassStatistics(
                nuts_code=res["nuts_code"],
                sfh_count=res["count_sfh"],
                th_count=res["count_th"],
                mfh_count=res["count_mfh"],
                ab_count=res["count_ab"],
            )
            statistics.append(statistic)
        return statistics

    def get_construction_year_statistics(
        self,
        country: str = "",
        nuts_level: int | None = None,
        nuts_code: str | None = None,
    ) -> list[ConstructionYearStatistics]:
        """Get the construction year statistics for the given nuts level or nuts code. 
        Only one of nuts_level and nuts_code may be specified.

        Args:
            country (str | None, optional): The NUTS-0 code for the country, e.g. 'DE' 
                for Germany. Defaults to None.
            nuts_level (int | None, optional): The NUTS level. Defaults to None.
            nuts_code (str | None, optional): The NUTS code, e.g. 'DE' for Germany 
                according to the 2021 NUTS code definitions. Defaults to None.

        Raises:
            ValueError: If both nuts_level and nuts_code are specified.
            ServerException: If an unexpected error occurrs on the server side.

        Returns:
            list[ConstructionYearStatistics]: A list of objects per NUTS region with 
                statistical info about buildings.
        """
        if nuts_level is not None and nuts_code is not None:
            raise ValueError(
                "Either nuts_level or nuts_code can be specified, not both."
            )

        query_params = f"?country={country}"
        if nuts_level is not None:
            query_params += f"&nuts_level={nuts_level}"
        elif nuts_code is not None:
            query_params += f"&nuts_code={nuts_code}"

        url: str = (
            f"""{self.base_url}{self.CONSTRUCTION_YEAR_STATISTICS_URL}{query_params}"""
        )
        try:
            response: requests.Response = requests.get(url, timeout=3600)
            response.raise_for_status()
        except requests.HTTPError as e:
            raise ServerException("An unexpected exception occurred.") from e

        results: list = json.loads(response.content)
        statistics: list[ConstructionYearStatistics] = []
        for res in results:
            statistic = ConstructionYearStatistics(
                nuts_code=res["nuts_code"],
                avg_construction_year=res["avg_construction_year"],
                avg_construction_year_residential=res[
                    "avg_construction_year_residential"
                ],
                avg_construction_year_non_residential=res[
                    "avg_construction_year_non_residential"
                ],
                avg_construction_year_mixed=res["avg_construction_year_mixed"],
            )
            statistics.append(statistic)
        return statistics

    def get_footprint_area_statistics(
        self,
        country: str = "",
        nuts_level: Optional[int] = None,
        nuts_code: Optional[str] = None,
        geom: Optional[Polygon] = None,
    ) -> list[FootprintAreaStatistics]:
        """Get the footprint area statistics [m2] for the given nuts level or nuts code. 
        Only one of nuts_level and nuts_code may be specified.

        Args:
            country (str | None, optional): The NUTS-0 code for the country, e.g. 'DE' 
                for Germany. Defaults to None.
            nuts_level (int | None, optional): The NUTS level. Defaults to None.
            nuts_code (str | None, optional): The NUTS code, e.g. 'DE' for Germany 
                according to the 2021 NUTS code definitions. Defaults to None.
            geom (str | None, optional): A custom geometry.

        Raises:
            ValueError: If both nuts_level and nuts_code are specified.
            ServerException: If an unexpected error occurrs on the server side.

        Returns:
            list[BuildingStatistics]: A list of objects per NUTS region with statistical 
                info about buildings.
        """
        if nuts_level is not None and nuts_code is not None:
            raise ValueError(
                "Either nuts_level or nuts_code can be specified, not both."
            )

        if (nuts_level or nuts_code or country) and geom:
            raise ValueError(
                "You can query either by NUTS or by custom geometry, not both."
            )

        if geom is not None:
            statistics_url = self.FOOTPRINT_AREA_STATISTICS_BY_GEOM_URL
            query_params = f"?geom={geom.wkt}"
        else:
            statistics_url = self.FOOTPRINT_AREA_STATISTICS_URL
            query_params = f"?country={country}"
            if nuts_level is not None:
                query_params += f"&nuts_level={nuts_level}"
            elif nuts_code is not None:
                query_params += f"&nuts_code={nuts_code}"

        url: str = f"""{self.base_url}{statistics_url}{query_params}"""
        try:
            response: requests.Response = requests.get(url, timeout=3600)
            response.raise_for_status()
        except requests.HTTPError as e:
            raise ServerException("An unexpected exception occurred.") from e

        results: list = json.loads(response.content)
        statistics: list[FootprintAreaStatistics] = []
        for res in results:
            statistic = FootprintAreaStatistics(
                nuts_code=res["nuts_code"],
                sum_footprint_area_total_m2=res["sum_footprint_area_total_m2"],
                avg_footprint_area_total_m2=res["avg_footprint_area_total_m2"],
                median_footprint_area_total_m2=res["median_footprint_area_total_m2"],
                avg_footprint_area_total_irrelevant_m2=res[
                    "avg_footprint_area_total_irrelevant_m2"
                ],
                sum_footprint_area_total_irrelevant_m2=res[
                    "sum_footprint_area_total_irrelevant_m2"
                ],
                median_footprint_area_total_irrelevant_m2=res[
                    "median_footprint_area_total_irrelevant_m2"
                ],
                sum_footprint_area_residential_m2=res[
                    "sum_footprint_area_residential_m2"
                ],
                avg_footprint_area_residential_m2=res[
                    "avg_footprint_area_residential_m2"
                ],
                median_footprint_area_residential_m2=res[
                    "median_footprint_area_residential_m2"
                ],
                sum_footprint_area_non_residential_m2=res[
                    "sum_footprint_area_non_residential_m2"
                ],
                avg_footprint_area_non_residential_m2=res[
                    "avg_footprint_area_non_residential_m2"
                ],
                median_footprint_area_non_residential_m2=res[
                    "median_footprint_area_non_residential_m2"
                ],
                sum_footprint_area_mixed_m2=res["sum_footprint_area_mixed_m2"],
                avg_footprint_area_mixed_m2=res["avg_footprint_area_mixed_m2"],
                median_footprint_area_mixed_m2=res["median_footprint_area_mixed_m2"],
            )
            statistics.append(statistic)
        return statistics

    def get_height_statistics(
        self,
        country: str = "",
        nuts_level: Optional[int] = None,
        nuts_code: Optional[str] = None,
        geom: Optional[Polygon] = None,
    ) -> list[HeightStatistics]:
        """Get the height statistics [m] for the given nuts level or nuts code. Only one 
        of nuts_level and nuts_code may be specified.

        Args:
            country (str | None, optional): The NUTS-0 code for the country, e.g. 'DE' 
                for Germany. Defaults to None.
            nuts_level (int | None, optional): The NUTS level. Defaults to None.
            nuts_code (str | None, optional): The NUTS code, e.g. 'DE' for Germany 
                according to the 2021 NUTS code definitions. Defaults to None.
            geom (str | None, optional): A custom geometry.

        Raises:
            ValueError: If both nuts_level and nuts_code are specified.
            ServerException: If an unexpected error occurrs on the server side.

        Returns:
            list[BuildingStatistics]: A list of objects per NUTS region with statistical 
                info about buildings.
        """
        if nuts_level is not None and nuts_code is not None:
            raise ValueError(
                "Either nuts_level or nuts_code can be specified, not both."
            )

        if (nuts_level or nuts_code or country) and geom:
            raise ValueError(
                "You can query either by NUTS or by custom geometry, not both."
            )

        if geom is not None:
            statistics_url = self.HEIGHT_STATISTICS_BY_GEOM_URL
            query_params = f"?geom={geom.wkt}"
        else:
            statistics_url = self.HEIGHT_STATISTICS_URL
            query_params = f"?country={country}"
            if nuts_level is not None:
                query_params += f"&nuts_level={nuts_level}"
            elif nuts_code is not None:
                query_params += f"&nuts_code={nuts_code}"

        url: str = f"""{self.base_url}{statistics_url}{query_params}"""
        try:
            response: requests.Response = requests.get(url, timeout=3600)
            response.raise_for_status()
        except requests.HTTPError as e:
            raise ServerException("An unexpected exception occurred.") from e

        results: list = json.loads(response.content)
        statistics: list[HeightStatistics] = []
        for res in results:
            statistic = HeightStatistics(
                nuts_code=res["nuts_code"],
                avg_height_total_m=res["avg_height_total_m"],
                median_height_total_m=res["median_height_total_m"],
                avg_height_residential_m=res["avg_height_residential_m"],
                median_height_residential_m=res["median_height_residential_m"],
                avg_height_non_residential_m=res["avg_height_non_residential_m"],
                median_height_non_residential_m=res["median_height_non_residential_m"],
                avg_height_mixed_m=res["avg_height_mixed_m"],
                median_height_mixed_m=res["median_height_mixed_m"],
            )
            statistics.append(statistic)
        return statistics

    def get_heat_demand_statistics(
        self,
        country: str = "",
        nuts_level: Optional[int] = None,
        nuts_code: Optional[str] = None,
        geom: Optional[Polygon] = None,
    ) -> list[HeatDemandStatistics]:
        """Get the residential heat demand statistics [MWh] for the given NUTS level or 
            NUTS/LAU code. Results can be limited to a certain country by setting the 
            country parameter.
        Only one of nuts_level and nuts_code may be specified.

        Args:
            country (str | None, optional): The NUTS-0 code for the country, e.g. 'DE' 
                for Germany. Defaults to None.
            nuts_level (int | None, optional): The NUTS level (0=NUTS-0, 1=NUTS-1, 
                2=NUTS-2, 3=NUTS-3, 4=LAU). Defaults to None.
            nuts_code (str | None, optional): The NUTS or LAU code, e.g. 'DEA' for NRW 
                in Germany according to the 2021 NUTS code and 2019 LAU code definitions. Defaults to None.
            geom (str | None, optional): A custom geometry.

        Raises:
            ValueError: If both nuts_level and nuts_code are specified or the nuts_level 
                is invalid.
            ServerException: If an unexpected error occurrs on the server side.

        Returns:
            list[HeatDemandStatistics]: A list of objects per NUTS/LAU region with 
                statistical info about heat demand [MWh].
        """
        if nuts_level is not None and nuts_code is not None:
            raise ValueError(
                "Either nuts_level or nuts_code can be specified, not both."
            )
        if nuts_level is not None and nuts_level not in range(0, 5):
            raise ValueError(
                "Invalid NUTS/LAU level provided; nuts_level must be in range [0,4]."
            )

        if (nuts_level or nuts_code or country) and geom:
            raise ValueError(
                "You can query either by NUTS or by custom geometry, not both."
            )

        if geom is not None:
            statistics_url = self.RESIDENTIAL_HEAT_DEMAND_STATISTICS_BY_GEOM_URL
            query_params = f"?geom={geom.wkt}"
        else:
            statistics_url = self.RESIDENTIAL_HEAT_DEMAND_STATISTICS_URL
            query_params = f"?country={country}"
            if nuts_level is not None:
                query_params += f"&nuts_level={nuts_level}"
            elif nuts_code is not None:
                query_params += f"&nuts_code={nuts_code}"

        url: str = f"""{self.base_url}{statistics_url}{query_params}"""
        try:
            response: requests.Response = requests.get(url, timeout=3600)
            response.raise_for_status()
        except requests.HTTPError as e:
            raise ServerException("An unexpected exception occurred.") from e

        results: list = json.loads(response.content)
        statistics: list[HeatDemandStatistics] = []
        for res in results:
            statistic = HeatDemandStatistics(
                nuts_code=res["nuts_code"],
                heat_demand_mwh=res["heat_demand_MWh"],
            )
            statistics.append(statistic)
        return statistics

    def get_non_residential_energy_consumption_statistics(
        self,
        country: str = "",
        nuts_level: Optional[int] = None,
        nuts_code: Optional[str] = None,
        use: Optional[str] = None,
        geom: Optional[Polygon] = None,
    ) -> list[NonResidentialEnergyConsumptionStatistics]:
        """Get the energy consumption statistics [MWh] for the given nuts level or nuts 
        code. Only one of nuts_level and nuts_code may be specified.

        Args:
            country (str | None, optional): The NUTS-0 code for the country, e.g. 'DE' 
                for Germany. Defaults to None.
            nuts_level (int | None, optional): The NUTS level for which to retrieve the 
                statistics. Defaults to None.
            nuts_code (str | None, optional): The NUTS code of the region for which to 
                retrieve the statistics according to the 2021 NUTS code definitions. 
                Defaults to None.
            geom (str | None, optional): A custom geometry.

        Raises:
            ValueError: If both nuts_level and nuts_code are given.
            ServerException: If an error occurrs on the server side.

        Returns:
            list[EnergyConsumptionStatistics]: A list of energy consumption statistics. 
                If just one nuts_code is queried, the list will only contain one 
                element.
        """
        logging.debug(
            "ApiClient: get_energy_consumption_statistics(nuts_level=%s, nuts_code=%s)",
            nuts_level, nuts_code
        )

        if nuts_level is not None and nuts_code is not None:
            raise ValueError(
                "Either nuts_level or nuts_code can be specified, not both."
            )

        if (nuts_level or nuts_code or country) and geom:
            raise ValueError(
                "You can query either by NUTS or by custom geometry, not both."
            )

        if geom is not None:
            statistics_url = self.NON_RESIDENTIAL_ENERGY_CONSUMPTION_STATISTICS_BY_GEOM_URL
            query_params = f"?geom={geom.wkt}"
        else:
            statistics_url = self.NON_RESIDENTIAL_ENERGY_CONSUMPTION_STATISTICS_URL
            query_params = f"?country={country}"
            if nuts_level is not None:
                query_params += f"&nuts_level={nuts_level}"
            elif nuts_code is not None:
                query_params += f"&nuts_code={nuts_code}"

        if use is not None:
            query_params += f"&use={use}"
 

        url: str = f"""{self.base_url}{statistics_url}{query_params}"""
        try:
            response: requests.Response = requests.get(url, timeout=3600)
            response.raise_for_status()
        except requests.HTTPError as e:
            raise ServerException("An unexpected exception occurred.") from e

        results: list = json.loads(response.content)
        statistics: list[NonResidentialEnergyConsumptionStatistics] = []
        for res in results:
            statistic = NonResidentialEnergyConsumptionStatistics(
                nuts_code=res["nuts_code"],
                use=res["use"],
                electricity_consumption_mwh=res["electricity_consumption_MWh"],
            )
            statistics.append(statistic)
        return statistics

    def get_residential_energy_consumption_statistics(
        self,
        country: str = "",
        nuts_level: Optional[int] = None,
        nuts_code: Optional[str] = None,
        building_type: Optional[str] = None,
        use: Optional[str] = None,
        commodity: Optional[str] = None,
        geom: Optional[Polygon] = None,
    ) -> list[ResidentialEnergyConsumptionStatistics]:
        """Get the energy consumption statistics [MWh] for the given nuts level or nuts 
        code. Only one of nuts_level and nuts_code may be specified.

        Args:
            country (str | None, optional): The NUTS-0 code for the country, e.g. 'DE' 
                for Germany. Defaults to None.
            nuts_level (int | None, optional): The NUTS level for which to retrieve the 
                statistics. Defaults to None.
            nuts_code (str | None, optional): The NUTS code of the region for which to 
                retrieve the statistics according to the 2021 NUTS code definitions. Defaults to None.
            geom (str | None, optional): A custom geometry.

        Raises:
            ValueError: If both nuts_level and nuts_code are given.
            ServerException: If an error occurrs on the server side.

        Returns:
            list[EnergyConsumptionStatistics]: A list of energy consumption statistics. 
                If just one nuts_code is queried, the list will only contain one element.
        """
        logging.debug(
            "ApiClient: get_energy_consumption_statistics(nuts_level=%s, nuts_code=%s)",
            nuts_level, nuts_code
        )

        if nuts_level is not None and nuts_code is not None:
            raise ValueError(
                "Either nuts_level or nuts_code can be specified, not both."
            )

        if (nuts_level or nuts_code or country) and geom:
            raise ValueError(
                "You can query either by NUTS or by custom geometry, not both."
            )

        if geom is not None:
            statistics_url = self.RESIDENTIAL_ENERGY_CONSUMPTION_STATISTICS_BY_GEOM_URL
            query_params = f"?geom={geom.wkt}"
        else:
            statistics_url = self.RESIDENTIAL_ENERGY_CONSUMPTION_STATISTICS_URL
            query_params = f"?country={country}"
            if nuts_level is not None:
                query_params += f"&nuts_level={nuts_level}"
            elif nuts_code is not None:
                query_params += f"&nuts_code={nuts_code}"

        if building_type is not None:
            query_params += f"&type={building_type}"
        if use is not None:
            query_params += f"&use={use}"
        if commodity is not None:
            query_params += f"&commodity={commodity}"

        url: str = f"""{self.base_url}{statistics_url}{query_params}"""
        try:
            response: requests.Response = requests.get(url, timeout=3600)
            response.raise_for_status()
        except requests.HTTPError as e:
            raise ServerException("An unexpected exception occurred.") from e

        results: list = json.loads(response.content)
        statistics: list[ResidentialEnergyConsumptionStatistics] = []
        for res in results:
            statistic = ResidentialEnergyConsumptionStatistics(
                nuts_code=res["nuts_code"],
                solids_consumption_mwh=res["solids_consumption_MWh"],
                lpg_consumption_mwh=res["lpg_consumption_MWh"],
                gas_diesel_oil_consumption_mwh=res["gas_diesel_oil_consumption_MWh"],
                gas_consumption_mwh=res["gas_consumption_MWh"],
                biomass_consumption_mwh=res["biomass_consumption_MWh"],
                geothermal_consumption_mwh=res["geothermal_consumption_MWh"],
                derived_heat_consumption_mwh=res["derived_heat_consumption_MWh"],
                electricity_consumption_mwh=res["electricity_consumption_MWh"],
            )
            statistics.append(statistic)
        return statistics

    def get_residential_energy_commodity_statistics(
        self,
        country: str = "",
        nuts_level: Optional[int] = None,
        nuts_code: Optional[str] = None,
        geom: Optional[Polygon] = None,
        commodity: str = "",
    ) -> list[EnergyCommodityStatistics]:
        """Get the energy commodity statistics for the given nuts level or nuts code. 
        Only one of nuts_level and nuts_code may be specified.

        Args:
            country (str | None, optional): The NUTS-0 code for the country, e.g. 'DE' 
                for Germany. Defaults to None.
            nuts_level (int | None, optional): The NUTS level for which to retrieve the 
                statistics. Defaults to None.
            nuts_code (str | None, optional): The NUTS code of the region for which to 
                retrieve the statistics according to the 2021 NUTS code definitions. 
                Defaults to None.
            commodity (str, optional): The commodity for which to get statistics

        Raises:
            ValueError: If both nuts_level and nuts_code are given.
            ServerException: If an error occurrs on the server side.
            geom (str | None, optional): A custom geometry.

        Returns:
            list[EnergyCommodityStatistics]: A list of building commodity statistics. 
                If just one nuts_code is queried, the list will only contain one element.
        """
        logging.debug(
            """ApiClient: get_energy_commodity_statistics(nuts_level=%d, nuts_code=%s, 
            commodity=%s)""", nuts_level, nuts_code, commodity
        )

        if nuts_level is not None and nuts_code is not None:
            raise ValueError(
                "Either nuts_level or nuts_code can be specified, not both."
            )

        if (nuts_level or nuts_code or country) and geom:
            raise ValueError(
                "You can query either by NUTS or by custom geometry, not both."
            )

        if geom is not None:
            statistics_url = self.RESIDENTIAL_ENERGY_COMMODITY_STATISTICS_BY_GEOM_URL
            query_params = f"?geom={geom.wkt}"
        else:
            statistics_url = self.RESIDENTIAL_ENERGY_COMMODITY_STATISTICS_URL
            query_params = f"?country={country}"
            if nuts_level is not None:
                query_params += f"&nuts_level={nuts_level}"
            elif nuts_code is not None:
                query_params += f"&nuts_code={nuts_code}"

        url: str = f"""{self.base_url}{statistics_url}{query_params}"""
        try:
            response: requests.Response = requests.get(url, timeout=3600)
            response.raise_for_status()
        except requests.HTTPError as e:
            raise ServerException("An unexpected exception occurred.") from e

        results: list = json.loads(response.content)
        statistics: list[EnergyCommodityStatistics] = []
        for res in results:
            res_nuts_code: str = res["nuts_code"]
            res_commodity: str = res["commodity"]
            res_heating_commodity_count: int = int(
                res["commodity_count"]["heating_commodity_count"]
            )
            res_cooling_commodity_count: int = int(
                res["commodity_count"]["cooling_commodity_count"]
            )
            res_water_heating_commodity_count: int = int(
                res["commodity_count"]["water_heating_commodity_count"]
            )
            res_cooking_commodity_count: int = int(
                res["commodity_count"]["cooking_commodity_count"]
            )

            statistic = EnergyCommodityStatistics(
                nuts_code=res_nuts_code,
                commodity_name=res_commodity,
                building_count=CommodityCount(
                    heating_commodity_count=res_heating_commodity_count,
                    cooling_commodity_count=res_cooling_commodity_count,
                    water_heating_commodity_count=res_water_heating_commodity_count,
                    cooking_commodity_count=res_cooking_commodity_count,
                ),
            )
            statistics.append(statistic)

        return statistics<|MERGE_RESOLUTION|>--- conflicted
+++ resolved
@@ -107,10 +107,6 @@
         postcode: str = "",
         city: str = "",
         nuts_code: str = "",
-<<<<<<< HEAD
-=======
-        type: str | None = "",
->>>>>>> 41862466
         exclude_irrelevant: bool = False,
     ) -> list[Building]:
         """Gets all buildings that match the query parameters.
@@ -119,7 +115,6 @@
             housenumber (str | None, optional): The house number. Defaults to None.
             postcode (str | None, optional): The postcode. Defaults to None.
             city (str | None, optional): The city. Defaults to None.
-<<<<<<< HEAD
             nuts_code (str | None, optional): The NUTS-code, e.g. 'DE' for Germany 
                 according to the 2021 NUTS code definitions or 2019 LAU definition. 
                 Defaults to None.
@@ -127,10 +122,6 @@
                 'non-residential').
                 If not provided the common attributes for residential and 
                 non-residential buildings are returned.
-=======
-            nuts_code (str | None, optional): The NUTS-code, e.g. 'DE' for Germany according to the 2021 NUTS code definitions or 2019 LAU definition. Defaults to None.
-            type (str | None, optional): The type of building ('residential', 'non-residential', 'mixed') 
->>>>>>> 41862466
 
         Raises:
             ServerException: When an error occurs on the server side..
@@ -146,19 +137,13 @@
             street, housenumber, postcode, city, nuts_code, building_type
         )
         nuts_query_param: str = determine_nuts_query_param(nuts_code)
-<<<<<<< HEAD
-        type_is_null = False
-
-
-        url: str = f"""{self.base_url}{self.BUILDINGS_URL}?street={street}&house_number={housenumber}&postcode={postcode}&city={city}&{nuts_query_param}={nuts_code}&type={building_type}&type__isnull={type_is_null}&exclude_irrelevant={exclude_irrelevant}"""
-=======
+
         type_is_null=False
-        if type is None:
+        if building_type is None:
             type_is_null=True
-            type = ''
-
-        url: str = f"""{self.base_url}{self.BUILDINGS_URL}?street={street}&house_number={housenumber}&postcode={postcode}&city={city}&{nuts_query_param}={nuts_code}&type={type}&type__isnull={type_is_null}&exclude_irrelevant={exclude_irrelevant}"""
->>>>>>> 41862466
+            building_type = ''
+
+        url: str = f"""{self.base_url}{self.BUILDINGS_URL}?street={street}&house_number={housenumber}&postcode={postcode}&city={city}&{nuts_query_param}={nuts_code}&type={building_type}&type__isnull={type_is_null}&type__isnull={type_is_null}&exclude_irrelevant={exclude_irrelevant}"""
         try:
             response: requests.Response = requests.get(url, timeout=3600)
             logging.debug("ApiClient: received response. Checking for errors.")
@@ -189,38 +174,6 @@
                 pv_generation_potential_kwh=result["pv_generation_potential_kWh"],
             )
             buildings.append(building)
-<<<<<<< HEAD
-=======
-        return buildings
-
-    def get_buildings_base(
-        self, nuts_code: str = "", type: str | None = "", geom: Optional[Polygon] = None
-    ) -> list[BuildingBase]:
-        """Gets buildings with reduced parameter set within the specified NUTS region that fall into the provided type category.
-
-        Args:
-            nuts_code (str | None, optional): The NUTS-code, e.g. 'DE' for Germany according to the 2021 NUTS code definitions. Defaults to None.
-            type (str): The type of building ('residential', 'non-residential', 'irrelevant')
-
-        Raises:
-            ServerException: When the DB is inconsistent and more than one building with same ID is returned.
-
-        Returns:
-            gpd.GeoDataFrame: A geodataframe with all buildings.
-        """
-        logging.debug(
-            f"ApiClient: get_buildings_base(nuts_code = {nuts_code}, type = {type})"
-        )
-        nuts_query_param: str = determine_nuts_query_param(nuts_code)
-        type_is_null=False
-        if type is None:
-            type_is_null=True
-            type = ''
-
-        url: str = f"""{self.base_url}{self.BUILDINGS_BASE_URL}?{nuts_query_param}={nuts_code}&type={type}&type__isnull={type_is_null}"""
-        if geom:
-            url += f"&geom={geom}"
->>>>>>> 41862466
 
         return buildings
 
