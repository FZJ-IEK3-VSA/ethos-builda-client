from uuid import uuid4
import pytest
from builda_client.client import ApiClient
from builda_client.exceptions import MissingCredentialsException
from builda_client.model import (Building, BuildingCommodityStatistics, BuildingStockEntry,
<<<<<<< HEAD
                                 EnergyConsumptionStatistics, NutsEntry, BuildingStatistics, Parcel)
=======
                                 EnergyConsumptionStatistics, NutsRegion, BuildingStatistics)
>>>>>>> 910a5ec9
from shapely.geometry import MultiPolygon, Polygon

__author__ = "k.dabrock"
__copyright__ = "k.dabrock"
__license__ = "MIT"

class TestApiClient:
    """Integration tests for API client
    """

    testee: ApiClient

    def test_refresh_view_succeeds(self):
        self.__given_client_authenticated()
        self.__when_refresh_view()

    def test_refresh_view_raises_missing_credentials_exception(self):
        self.__given_client_unauthenticated()
        with pytest.raises(MissingCredentialsException):
            self.__when_refresh_view()

    def test_get_building_statistics_succeeds(self):
        self.__given_client_unauthenticated()
        building_statistic = self.__when_get_building_statistics(nuts_code='DE')
        self.__then_building_statistics_germany_returned(building_statistic, 1)

    def test_get_energy_statistics_succeeds(self):
        self.__given_client_unauthenticated()
        consumption_statistic = self.__when_get_energy_statistics(nuts_code='DE')
        self.__then_energy_statistics_germany_returned(consumption_statistic, 1)

    def test_get_building_commodity_statistics_succeeds(self):
        self.__given_client_unauthenticated()
        commodity_statistic = self.__when_get_building_commodity_statistics(nuts_code='DE')
        self.__then_building_commodity_statistics_germany_returned(commodity_statistic)

    def test_get_building_commodity_statistics_commodity_filter_succeeds(self):
        self.__given_client_unauthenticated()
        commodity_statistic = self.__when_get_building_commodity_statistics(nuts_code='DE', commodity='EL')
        self.__then_building_commodity_statistics_germany_returned(commodity_statistic)

    def test_get_energy_statistics_raises_value_error(self):
        self.__given_client_unauthenticated()
        with pytest.raises(ValueError):
            self.__when_get_energy_statistics(nuts_code='DE', nuts_level=1)

    def test_get_buildings(self):
        self.__given_client_unauthenticated()
        buildings = self.__when_get_buildings()
        self.__then_buildings_returned(buildings)

    def test_get_buildings_residential(self):
        self.__given_client_unauthenticated()
        buildings = self.__when_get_buildings(type='residential')
        self.__then_residential_buildings_returned(buildings)

    def test_get_buildings_heating_type_solids(self):
        self.__given_client_unauthenticated()
        buildings = self.__when_get_buildings(heating_type='SLD')
        self.__then_heating_type_buildings_returned(buildings, 'SLD', 0)

    def test_get_building_stock_raises_missing_credentials_exception(self):
        self.__given_client_unauthenticated()
        polygon = self.__given_polygon()
        with pytest.raises(MissingCredentialsException):
            self.__when_get_building_stock(polygon)

    def test_get_building_stock_succeeds_empty(self):
        self.__given_client_authenticated()
        polygon = self.__given_polygon()
        result = self.__when_get_building_stock(polygon)
        self.__then_empty_list_returned(result)

    def test_get_building_stock_geom_nuts_succeeds_empty(self):
        self.__given_client_authenticated()
        polygon = self.__given_polygon()
        result = self.__when_get_building_stock(polygon, 'DE')
        self.__then_empty_list_returned(result)

    def test_post_building_stock_raises_missing_credentials_exception(self):
        self.__given_client_unauthenticated()
        with pytest.raises(MissingCredentialsException):
            self.__when_post_building_stock([])

    # TODO comment in once test db is in place
    # def test_post_nuts_succeeds(self):
    #     self.__given_client_authenticated()
    #     nuts_regions: list[NutsEntry] = self.__given_nuts_regions()
    #     self.__when_post_nuts(nuts_regions)

<<<<<<< HEAD
    def test_get_parcels_succeeds(self):
        self.__given_client_authenticated()
        parcels = self.__when_get_parcels()
        self.__then_parcels_returned(parcels)

    def test_post_parcels_succeeds(self):
        self.__given_client_authenticated()
        parcels = self.__given_valid_parcels()
        self.__when_add_parcels(parcels)
=======
    def test_get_nuts_region(self):
        self.__given_client_unauthenticated()
        result = self.__when_get_nuts_region('DE')
        self.__then_nuts_region_with_code_returned(result, 'DE')
>>>>>>> 910a5ec9

    # GIVEN
    def __given_client_authenticated(self, proxy: bool = False) -> None:
        self.testee = ApiClient(proxy=proxy, username='admin', password='admin', phase='dev')

    def __given_client_unauthenticated(self) -> None:
        self.testee = ApiClient(phase='dev')

    def __given_polygon(self) -> Polygon:
        return Polygon()

    def __given_nuts_regions(self) -> list[NutsRegion]:
        nuts_entry_1 = NutsRegion(
            code='TEST',
            name='test',
            level=5,
            parent= None,
            geometry= MultiPolygon([(((0., 0.), (0., 0.), (0., 0.), (0., 0.)), [])])
        )

        nuts_entry_2 = NutsRegion(
            code='TEST2',
            name='test2',
            level=5,
            parent= None,
            geometry= MultiPolygon([(((0., 0.), (1., 0.), (0., 1.), (0., 0.)), [])])
        )

        return [nuts_entry_1, nuts_entry_2]

    def __given_valid_parcels(self) -> list[Parcel]:
        parcel1 = Parcel(
            id = uuid4(),
            shape = Polygon(((0., 0.), (1., 0.), (0., 1.), (0., 0.))),
            source = 'test'
        )
        parcel2 = Parcel(
            id = uuid4(),
            shape = Polygon(((0., 0.), (2., 0.), (0., 2.), (0., 0.))),
            source = 'test'
        )
        return [parcel1, parcel2]

    # WHEN
    def __when_refresh_view(self):
        self.testee.refresh_buildings()

    def __when_get_building_statistics(self, nuts_level: int | None = None, nuts_code: str | None = None) -> list[BuildingStatistics]:
        return self.testee.get_building_statistics(nuts_level=nuts_level, nuts_code=nuts_code)

    def __when_get_energy_statistics(self, nuts_level: int | None = None, nuts_code: str | None = None) -> list[EnergyConsumptionStatistics]:
        return self.testee.get_energy_consumption_statistics(nuts_level=nuts_level, nuts_code=nuts_code)

    def __when_get_building_commodity_statistics(self, nuts_level: int | None = None, nuts_code: str | None = None, commodity: str='') -> list[BuildingCommodityStatistics]:
        return self.testee.get_building_commodity_statistics(nuts_level=nuts_level, nuts_code=nuts_code, commodity=commodity)

    def __when_get_buildings(self, nuts_code: str = '', type: str = '', heating_type: str = ''):
        return self.testee.get_buildings(nuts_code=nuts_code, type=type, heating_type=heating_type)

    def __when_get_building_stock(self, geom: Polygon, nuts_code: str = ''):
        return self.testee.get_building_stock(geom, nuts_code)

    def __when_post_building_stock(self, buildings: list[BuildingStockEntry]):
        self.testee.post_building_stock(buildings)

    def __when_post_nuts(self, nuts: list[NutsRegion]):
        self.testee.post_nuts(nuts)

<<<<<<< HEAD
    def __when_get_parcels(self):
        return self.testee.get_parcels()

    def __when_add_parcels(self, parcels: list[Parcel]):
        self.testee.add_parcels(parcels)
=======
    def __when_get_nuts_region(self, code: str):
        return self.testee.get_nuts_region(code)
>>>>>>> 910a5ec9

    # THEN
    def __then_building_statistics_germany_returned(self, result: list[BuildingStatistics], count: int):
        assert result
        assert len(result) == count

    def __then_energy_statistics_germany_returned(self, result: list[EnergyConsumptionStatistics], count: int):
        assert result
        assert len(result) == count
    
    def __then_building_commodity_statistics_germany_returned(self, result: list[BuildingCommodityStatistics]):
        assert result
        assert len(result) > 0

    def __then_buildings_returned(self, result: list[Building]):
        assert result
        assert len(result) > 0

    def __then_residential_buildings_returned(self, result: list[Building]):
        assert result
        assert len(result) > 0
        for b in result:
            assert b.type == 'residential'

    def __then_heating_type_buildings_returned(self, result: list[Building], heating_type: str, min_length: int):
        assert len(result) >= min_length
        for b in result:
            assert b.heating_commodity == heating_type

    def __then_empty_list_returned(self, result: list):
        assert len(result) == 0

<<<<<<< HEAD
    def __then_parcels_returned(self, result: list[Parcel]):
        assert len(result) > 0
=======
    def __then_nuts_region_with_code_returned(self, result, code):
        assert isinstance(result, NutsRegion)
        assert result.code == code
>>>>>>> 910a5ec9
<|MERGE_RESOLUTION|>--- conflicted
+++ resolved
@@ -3,11 +3,7 @@
 from builda_client.client import ApiClient
 from builda_client.exceptions import MissingCredentialsException
 from builda_client.model import (Building, BuildingCommodityStatistics, BuildingStockEntry,
-<<<<<<< HEAD
-                                 EnergyConsumptionStatistics, NutsEntry, BuildingStatistics, Parcel)
-=======
-                                 EnergyConsumptionStatistics, NutsRegion, BuildingStatistics)
->>>>>>> 910a5ec9
+                                 EnergyConsumptionStatistics, NutsRegion, BuildingStatistics, Parcel)
 from shapely.geometry import MultiPolygon, Polygon
 
 __author__ = "k.dabrock"
@@ -98,7 +94,11 @@
     #     nuts_regions: list[NutsEntry] = self.__given_nuts_regions()
     #     self.__when_post_nuts(nuts_regions)
 
-<<<<<<< HEAD
+    def test_get_nuts_region(self):
+        self.__given_client_unauthenticated()
+        result = self.__when_get_nuts_region('DE')
+        self.__then_nuts_region_with_code_returned(result, 'DE')
+
     def test_get_parcels_succeeds(self):
         self.__given_client_authenticated()
         parcels = self.__when_get_parcels()
@@ -108,12 +108,6 @@
         self.__given_client_authenticated()
         parcels = self.__given_valid_parcels()
         self.__when_add_parcels(parcels)
-=======
-    def test_get_nuts_region(self):
-        self.__given_client_unauthenticated()
-        result = self.__when_get_nuts_region('DE')
-        self.__then_nuts_region_with_code_returned(result, 'DE')
->>>>>>> 910a5ec9
 
     # GIVEN
     def __given_client_authenticated(self, proxy: bool = False) -> None:
@@ -182,16 +176,14 @@
     def __when_post_nuts(self, nuts: list[NutsRegion]):
         self.testee.post_nuts(nuts)
 
-<<<<<<< HEAD
+    def __when_get_nuts_region(self, code: str):
+        return self.testee.get_nuts_region(code)
+
     def __when_get_parcels(self):
         return self.testee.get_parcels()
 
     def __when_add_parcels(self, parcels: list[Parcel]):
         self.testee.add_parcels(parcels)
-=======
-    def __when_get_nuts_region(self, code: str):
-        return self.testee.get_nuts_region(code)
->>>>>>> 910a5ec9
 
     # THEN
     def __then_building_statistics_germany_returned(self, result: list[BuildingStatistics], count: int):
@@ -224,11 +216,9 @@
     def __then_empty_list_returned(self, result: list):
         assert len(result) == 0
 
-<<<<<<< HEAD
-    def __then_parcels_returned(self, result: list[Parcel]):
-        assert len(result) > 0
-=======
     def __then_nuts_region_with_code_returned(self, result, code):
         assert isinstance(result, NutsRegion)
         assert result.code == code
->>>>>>> 910a5ec9
+
+    def __then_parcels_returned(self, result: list[Parcel]):
+        assert len(result) > 0