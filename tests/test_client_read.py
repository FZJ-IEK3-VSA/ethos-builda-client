from typing import Any
from builda_client.client import ApiClient
<<<<<<< HEAD
from builda_client.model import (
    Building,
    BuildingEnergyCharacteristics,
    BuildingHouseholds,
    BuildingParcel,
    ConstructionYearStatistics,
    NutsRegion,
    BuildingStatistics,
)
=======
from builda_client.model import (Building, BuildingEnergyCharacteristics, BuildingHouseholds, BuildingParcel, NutsRegion, BuildingStatistics, Statistics)
>>>>>>> 25c0b14b
import pandas as pd
from shapely.geometry import Polygon
from shapely import wkt

__author__ = "k.dabrock"
__copyright__ = "k.dabrock"
__license__ = "MIT"


class TestApiClientRead:
    """Integration tests for API client for reading methods."""

    testee: ApiClient

    def test_get_building_statistics_succeeds(self):
        self.__given_client_unauthenticated()
<<<<<<< HEAD
        building_statistic = self.testee.get_building_statistics(
            nuts_level=1, country="DE"
        )
=======
        building_statistic = self.testee.get_building_type_statistics(nuts_level=1, country='DE')
>>>>>>> 25c0b14b
        self.__then_building_statistics_returned(building_statistic, 16)

    def test_get_building_statistics_custom_geom_succeeds(self):
        self.__given_client_unauthenticated()
        building_statistic =   self.testee.get_building_type_statistics(geom=Polygon(((0., 0.), (1., 0.), (0., 1.), (0., 0.))))
        self.__then_building_statistics_returned(building_statistic, 1)

    def test_get_building_use_statistics_succeeds(self):
        self.__given_client_unauthenticated()
<<<<<<< HEAD
        building_use_statistic = self.testee.get_building_use_statistics(
            nuts_level=1, country="DE"
        )
        building_use_statistic

=======
        building_use_statistic = self.testee.get_building_use_statistics(nuts_level=1, country='DE')

    def test_get_building_use_statistics_by_geom_succeeds(self):
        self.__given_client_unauthenticated()
        building_use_statistic = self.testee.get_building_use_statistics(geom=Polygon(((0., 0.), (1., 0.), (0., 1.), (0., 0.))))

    def test_get_energy_consumption_statistics_succeeds(self):
        self.__given_client_unauthenticated()
        energy_consumption_statistics = self.testee.get_energy_consumption_statistics(nuts_level=1, country='DE', type='non_residential', use='1_crop_animal_production')
        assert len(energy_consumption_statistics) > 0

    def test_get_energy_consumption_statistics_by_geom_succeeds(self):
        self.__given_client_unauthenticated()
        custom_geom = wkt.loads('POLYGON((4031408.7239999995 2684074.9562,4031408.7239999995 3551421.7045,4672473.542199999 3551421.7045,4672473.542199999 2684074.9562,4031408.7239999995 2684074.9562))')
        energy_consumption_statistics = self.testee.get_energy_consumption_statistics(geom=custom_geom)
        assert len(energy_consumption_statistics) > 0
        
>>>>>>> 25c0b14b
    def test_get_buildings(self):
        self.__given_client_unauthenticated()
        buildings = self.__when_get_buildings(
            type="residential", nuts_code="09261000", street="Theaterstraße"
        )
        self.__then_residential_buildings_returned(buildings)

    def test_get_building_energy_characteristics_succeeds(self):
        self.__given_client_unauthenticated()
        bu_energy = self.testee.get_building_energy_characteristics(nuts_code="DE80N")
        self.__then_building_energy_characteristics_returned(bu_energy)

    def test_get_construction_year_statistics_succeeds(self):
        self.__given_client_unauthenticated()
        construction_year_statistic = self.testee.get_construction_year_statistics(
            country="DE", nuts_level=4, nuts_code="05958048"
        )
        self.__then_construction_year_statistics_returned(construction_year_statistic)

    def test_get_nuts_region(self):
        self.__given_client_unauthenticated()
        result = self.__when_get_nuts_region("DE")
        self.__then_nuts_region_with_code_returned(result, "DE")

    def test_get_buildings_households(self):
        self.__given_client_unauthenticated()
        buildings_households = self.testee.get_buildings_households(nuts_code="DE80N")
        self.__then_buildings_with_households_returned(buildings_households)

    def test_get_building_parcel_succeeds(self):
        self.__given_client_unauthenticated()
        building_parcel = self.testee.get_buildings_parcel(nuts_code="DE80N")
        self.__then_buildings_with_parcel_returned(building_parcel)

    def test_get_nuts_children_succeeds(self):
        self.__given_client_unauthenticated()
        nuts_regions = self.testee.get_children_nuts_codes("DE")
        self.__then_correct_number_returned(nuts_regions, 16)

    def test_get_heat_demand_statistics_succeeds(self):
        self.__given_client_unauthenticated()
        heat_demand = self.testee.get_heat_demand_statistics(nuts_level=1, country="DE")
        self.__then_correct_number_returned(heat_demand, 16)

    def test_get_footprint_area_statistics_succeeds(self):
        self.__given_client_unauthenticated()
        footprint_area_statistics = self.testee.get_footprint_area_statistics(
            nuts_level=1, country="DE"
        )
        self.__then_correct_number_returned(footprint_area_statistics, 16)

    def test_get_energy_commodity_statistics_succeeds(self):
        self.__given_client_unauthenticated()
        commodity_statistics = self.testee.get_energy_commodity_statistics(
            nuts_level=1, country="DE"
        )
        self.__then_commodity_statistics_for_correct_regions_returned(
            commodity_statistics, 16, "DE"
        )

    # GIVEN
    def __given_client_unauthenticated(self) -> None:
        self.testee = ApiClient()

    # WHEN

    def __when_get_buildings(
        self, nuts_code: str = "", type: str = "", street: str = ""
    ):
        return self.testee.get_buildings(nuts_code=nuts_code, type=type, street=street)

    def __when_get_nuts_region(self, code: str):
        return self.testee.get_nuts_region(code)

    # THEN
<<<<<<< HEAD
    def __then_building_statistics_returned(
        self, result: list[BuildingStatistics], count: int
    ):
=======
    def __then_building_statistics_returned(self, result: list[Any], count: int):
>>>>>>> 25c0b14b
        assert result
        assert len(result) == count

    def __then_construction_year_statistics_returned(
        self, result: list[ConstructionYearStatistics]
    ):
        result_df = pd.DataFrame(result)
        assert len(result_df["avg_construction_year"].iat[0]) == 4

    def __then_residential_buildings_returned(self, result: list[Building]):
        assert result
        assert len(result) > 0
        for b in result:
            assert b.type == "residential"

    def __then_heating_type_buildings_returned(
        self, result: list[Building], heating_type: str, min_length: int
    ):
        assert len(result) >= min_length
        for b in result:
            assert b.heating_commodity == heating_type

    def __then_correct_number_returned(self, result: list, expected_count: int):
        assert len(result) == expected_count

    def __then_nuts_region_with_code_returned(self, result, code):
        assert isinstance(result, NutsRegion)
        assert result.code == code

    def __then_buildings_with_households_returned(self, result):
        assert len(result) > 0
        assert isinstance(result[0], BuildingHouseholds)

    def __then_buildings_with_parcel_returned(self, result):
        assert len(result) > 0
        assert isinstance(result[0], BuildingParcel)

    def __then_building_energy_characteristics_returned(self, result):
        assert len(result) > 0
        assert isinstance(result[0], BuildingEnergyCharacteristics)

    def __then_commodity_statistics_for_correct_regions_returned(
        self, result, expected_count, expected_region_prefix
    ):
        result_df = pd.DataFrame(result)
        regions = set(result_df["nuts_code"])
        assert len(regions) == expected_count
        assert all(result_df["nuts_code"].str.startswith(expected_region_prefix))<|MERGE_RESOLUTION|>--- conflicted
+++ resolved
@@ -1,6 +1,5 @@
 from typing import Any
 from builda_client.client import ApiClient
-<<<<<<< HEAD
 from builda_client.model import (
     Building,
     BuildingEnergyCharacteristics,
@@ -9,10 +8,8 @@
     ConstructionYearStatistics,
     NutsRegion,
     BuildingStatistics,
+    Statistics,
 )
-=======
-from builda_client.model import (Building, BuildingEnergyCharacteristics, BuildingHouseholds, BuildingParcel, NutsRegion, BuildingStatistics, Statistics)
->>>>>>> 25c0b14b
 import pandas as pd
 from shapely.geometry import Polygon
 from shapely import wkt
@@ -29,47 +26,50 @@
 
     def test_get_building_statistics_succeeds(self):
         self.__given_client_unauthenticated()
-<<<<<<< HEAD
-        building_statistic = self.testee.get_building_statistics(
+        building_statistic = self.testee.get_building_type_statistics(
             nuts_level=1, country="DE"
         )
-=======
-        building_statistic = self.testee.get_building_type_statistics(nuts_level=1, country='DE')
->>>>>>> 25c0b14b
         self.__then_building_statistics_returned(building_statistic, 16)
 
     def test_get_building_statistics_custom_geom_succeeds(self):
         self.__given_client_unauthenticated()
-        building_statistic =   self.testee.get_building_type_statistics(geom=Polygon(((0., 0.), (1., 0.), (0., 1.), (0., 0.))))
+        building_statistic = self.testee.get_building_type_statistics(
+            geom=Polygon(((0.0, 0.0), (1.0, 0.0), (0.0, 1.0), (0.0, 0.0)))
+        )
         self.__then_building_statistics_returned(building_statistic, 1)
 
     def test_get_building_use_statistics_succeeds(self):
         self.__given_client_unauthenticated()
-<<<<<<< HEAD
         building_use_statistic = self.testee.get_building_use_statistics(
             nuts_level=1, country="DE"
         )
-        building_use_statistic
-
-=======
-        building_use_statistic = self.testee.get_building_use_statistics(nuts_level=1, country='DE')
 
     def test_get_building_use_statistics_by_geom_succeeds(self):
         self.__given_client_unauthenticated()
-        building_use_statistic = self.testee.get_building_use_statistics(geom=Polygon(((0., 0.), (1., 0.), (0., 1.), (0., 0.))))
+        building_use_statistic = self.testee.get_building_use_statistics(
+            geom=Polygon(((0.0, 0.0), (1.0, 0.0), (0.0, 1.0), (0.0, 0.0)))
+        )
 
     def test_get_energy_consumption_statistics_succeeds(self):
         self.__given_client_unauthenticated()
-        energy_consumption_statistics = self.testee.get_energy_consumption_statistics(nuts_level=1, country='DE', type='non_residential', use='1_crop_animal_production')
+        energy_consumption_statistics = self.testee.get_energy_consumption_statistics(
+            nuts_level=1,
+            country="DE",
+            type="non_residential",
+            use="1_crop_animal_production",
+        )
         assert len(energy_consumption_statistics) > 0
 
     def test_get_energy_consumption_statistics_by_geom_succeeds(self):
         self.__given_client_unauthenticated()
-        custom_geom = wkt.loads('POLYGON((4031408.7239999995 2684074.9562,4031408.7239999995 3551421.7045,4672473.542199999 3551421.7045,4672473.542199999 2684074.9562,4031408.7239999995 2684074.9562))')
-        energy_consumption_statistics = self.testee.get_energy_consumption_statistics(geom=custom_geom)
+        custom_geom = wkt.loads(
+            "POLYGON((4031408.7239999995 2684074.9562,4031408.7239999995 3551421.7045,4672473.542199999 3551421.7045,4672473.542199999 2684074.9562,4031408.7239999995 2684074.9562))"
+        )
+        energy_consumption_statistics = self.testee.get_energy_consumption_statistics(
+            geom=custom_geom
+        )
         assert len(energy_consumption_statistics) > 0
-        
->>>>>>> 25c0b14b
+
     def test_get_buildings(self):
         self.__given_client_unauthenticated()
         buildings = self.__when_get_buildings(
@@ -145,13 +145,7 @@
         return self.testee.get_nuts_region(code)
 
     # THEN
-<<<<<<< HEAD
-    def __then_building_statistics_returned(
-        self, result: list[BuildingStatistics], count: int
-    ):
-=======
     def __then_building_statistics_returned(self, result: list[Any], count: int):
->>>>>>> 25c0b14b
         assert result
         assert len(result) == count
 
